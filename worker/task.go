/*
 * Copyright (C) 2017 Dgraph Labs, Inc. and Contributors
 *
 * This program is free software: you can redistribute it and/or modify
 * it under the terms of the GNU Affero General Public License as published by
 * the Free Software Foundation, either version 3 of the License, or
 * (at your option) any later version.
 *
 * This program is distributed in the hope that it will be useful,
 * but WITHOUT ANY WARRANTY; without even the implied warranty of
 * MERCHANTABILITY or FITNESS FOR A PARTICULAR PURPOSE.  See the
 * GNU Affero General Public License for more details.
 *
 * You should have received a copy of the GNU Affero General Public License
 * along with this program.  If not, see <http://www.gnu.org/licenses/>.
 */

package worker

import (
	"math"
	"regexp"
	"sort"
	"strconv"
	"strings"
	"sync"

	"golang.org/x/net/context"

	"github.com/dgraph-io/dgraph/algo"
	"github.com/dgraph-io/dgraph/group"
	"github.com/dgraph-io/dgraph/posting"
	"github.com/dgraph-io/dgraph/protos/facetsp"
	"github.com/dgraph-io/dgraph/protos/taskp"
	"github.com/dgraph-io/dgraph/protos/typesp"
	"github.com/dgraph-io/dgraph/protos/workerp"
	"github.com/dgraph-io/dgraph/schema"
	"github.com/dgraph-io/dgraph/task"
	"github.com/dgraph-io/dgraph/tok"
	"github.com/dgraph-io/dgraph/types"
	"github.com/dgraph-io/dgraph/types/facets"
	"github.com/dgraph-io/dgraph/x"
)

var (
	emptyUIDList taskp.List
	emptyResult  taskp.Result
	exactTok     tok.ExactTokenizer
)

// ProcessTaskOverNetwork is used to process the query and get the result from
// the instance which stores posting list corresponding to the predicate in the
// query.
func ProcessTaskOverNetwork(ctx context.Context, q *taskp.Query) (*taskp.Result, error) {
	attr := q.Attr
	gid := group.BelongsTo(attr)
	x.Trace(ctx, "attr: %v groupId: %v", attr, gid)

	if groups().ServesGroup(gid) {
		// No need for a network call, as this should be run from within this instance.
		return processTask(ctx, q, gid)
	}

	// Send this over the network.
	// TODO: Send the request to multiple servers as described in Jeff Dean's talk.
	addr := groups().AnyServer(gid)
	pl := pools().get(addr)

	conn, err := pl.Get()
	if err != nil {
		return &emptyResult, x.Wrapf(err, "ProcessTaskOverNetwork: while retrieving connection.")
	}
	defer pl.Put(conn)
	x.Trace(ctx, "Sending request to %v", addr)

	c := workerp.NewWorkerClient(conn)
	reply, err := c.ServeTask(ctx, q)
	if err != nil {
		x.TraceError(ctx, x.Wrapf(err, "Error while calling Worker.ServeTask"))
		return &emptyResult, err
	}

	x.Trace(ctx, "Reply from server. length: %v Addr: %v Attr: %v",
		len(reply.UidMatrix), addr, attr)
	return reply, nil
}

// convertValue converts the data to the schema.State() type of predicate.
func convertValue(attr, data string) (types.Val, error) {
	// Parse given value and get token. There should be only one token.
	t, err := schema.State().TypeOf(attr)
	if err != nil {
		return types.Val{}, err
	}
	if !t.IsScalar() {
		return types.Val{}, x.Errorf("Attribute %s is not valid scalar type", attr)
	}

	src := types.Val{types.StringID, []byte(data)}
	dst, err := types.Convert(src, t)
	return dst, err
}

// Returns nil byte on error
func convertToType(v types.Val, typ types.TypeID) (*taskp.Value, error) {
	result := &taskp.Value{ValType: int32(typ), Val: x.Nilbyte}
	if v.Tid == typ {
		result.Val = v.Value.([]byte)
		return result, nil
	}

	// conver data from binary to appropriate format
	val, err := types.Convert(v, typ)
	if err != nil {
		return result, err
	}
	// Marshal
	data := types.ValueForType(types.BinaryID)
	err = types.Marshal(val, &data)
	if err != nil {
		return result, x.Errorf("Failed convertToType during Marshal")
	}
	result.Val = data.Value.([]byte)
	return result, nil
}

type FuncType int

const (
	NotAFunction FuncType = iota
	AggregatorFn
	CompareAttrFn
	CompareScalarFn
	GeoFn
	PasswordFn
	RegexFn
	FullTextSearchFn
	StandardFn = 100
)

const numPart = uint64(32)

func parseFuncType(arr []string) (FuncType, string) {
	if len(arr) == 0 {
		return NotAFunction, ""
	}
	f := strings.ToLower(arr[0])
	switch f {
	case "leq", "geq", "lt", "gt", "eq":
		// gt(release_date, "1990") is 'CompareAttr' which
		//    takes advantage of indexed-attr
		// gt(count(films), 0) is 'CompareScalar', we first do
		//    counting on attr, then compare the result as scalar with int
		if len(arr) > 3 && arr[2] == "count" {
			return CompareScalarFn, f
		}
		return CompareAttrFn, f
	case "min", "max", "sum", "avg":
		return AggregatorFn, f
	case "checkpwd":
		return PasswordFn, f
	case "regexp":
		return RegexFn, f
	case "alloftext", "anyoftext":
		return FullTextSearchFn, f
	default:
		if types.IsGeoFunc(f) {
			return GeoFn, f
		}
		return StandardFn, f
	}
}

func needsIndex(fnType FuncType) bool {
	switch fnType {
	case CompareAttrFn, GeoFn, RegexFn, FullTextSearchFn, StandardFn:
		return true
	default:
		return false
	}
}

// processTask processes the query, accumulates and returns the result.
func processTask(ctx context.Context, q *taskp.Query, gid uint32) (*taskp.Result, error) {
	attr := q.Attr
	srcFn, err := parseSrcFn(q)
	if err != nil {
		return nil, err
	}

	if q.Reverse && !schema.State().IsReversed(attr) {
		return nil, x.Errorf("Predicate %s doesn't have reverse edge", attr)
	}
	if needsIndex(srcFn.fnType) && !schema.State().IsIndexed(q.Attr) {
		return nil, x.Errorf("Predicate %s is not indexed", q.Attr)
	}

	var out taskp.Result
	opts := posting.ListOptions{
		AfterUID: uint64(q.AfterUid),
	}
	// If we have srcFunc and Uids, it means its a filter. So we intersect.
	if srcFn.fnType != NotAFunction && q.UidList != nil && len(q.UidList.Uids) > 0 {
		opts.Intersect = q.UidList
	}
	facetsTree, err := preprocessFilter(q.FacetsFilter)
	if err != nil {
		return nil, err
	}

	for i := 0; i < srcFn.n; i++ {
		var key []byte
		if srcFn.fnType == NotAFunction || srcFn.fnType == CompareScalarFn {
			if q.Reverse {
				key = x.ReverseKey(attr, q.UidList.Uids[i])
			} else {
				key = x.DataKey(attr, q.UidList.Uids[i])
			}
		} else if srcFn.fnType == AggregatorFn || srcFn.fnType == PasswordFn {
			key = x.DataKey(attr, q.UidList.Uids[i])
		} else {
			key = x.IndexKey(attr, srcFn.tokens[i])
		}
		// Get or create the posting list for an entity, attribute combination.
		pl, decr := posting.GetOrCreate(key, gid)
		defer decr()
		// If a posting list contains a value, we store that or else we store a nil
		// byte so that processing is consistent later.
		val, err := pl.ValueFor(q.Langs)
		isValueEdge := err == nil
		if val.Tid == types.PasswordID && srcFn.fnType != PasswordFn {
			return nil, x.Errorf("Attribute `%s` of type password cannot be fetched", attr)
		}
		newValue := &taskp.Value{ValType: int32(val.Tid), Val: x.Nilbyte}
		if isValueEdge {
			if typ, err := schema.State().TypeOf(attr); err == nil {
				newValue, err = convertToType(val, typ)
			} else if err != nil {
				// Ideally Schema should be present for already inserted mutation
				// x.Checkf(err, "Schema not defined for attribute %s", attr)
				// Converting to stored type for backward compatiblity of old inserted data
				newValue, err = convertToType(val, val.Tid)
			}
		}
		out.Values = append(out.Values, newValue)

		// get filtered uids and facets.
		type result struct {
			uid    uint64
			facets []*facetsp.Facet
		}
		var filteredRes []*result
		if !isValueEdge { // for uid edge.. get postings
			var perr error
			pl.Postings(opts, func(p *typesp.Posting) bool {
				res := true
				res, perr = applyFacetsTree(p.Facets, facetsTree)
				if perr != nil {
					return false // break loop.
				}
				if res {
					filteredRes = append(filteredRes, &result{
						uid:    p.Uid,
						facets: facets.CopyFacets(p.Facets, q.FacetParam)})
				}
				return true // continue iteration.
			})
			if perr != nil {
				return nil, perr
			}
		} else if q.FacetsFilter != nil { // else part means isValueEdge
			// This is Value edge and we are asked to do facet filtering. Not supported.
			return nil, x.Errorf("Facet filtering is not supported on values.")
		}

		// add facets to result.
		if q.FacetParam != nil {
			if isValueEdge {
				fs, err := pl.Facets(q.FacetParam)
				if err != nil {
					fs = []*facetsp.Facet{}
				}
				out.FacetMatrix = append(out.FacetMatrix,
					&facetsp.List{[]*facetsp.Facets{{fs}}})
			} else {
				var fcsList []*facetsp.Facets
				for _, fres := range filteredRes {
					fcsList = append(fcsList, &facetsp.Facets{fres.facets})
				}
				out.FacetMatrix = append(out.FacetMatrix, &facetsp.List{fcsList})
			}
		}

		// add uids to uidmatrix..
		if q.DoCount || srcFn.fnType == AggregatorFn {
			if q.DoCount {
				out.Counts = append(out.Counts, uint32(pl.Length(0)))
			}
			// Add an empty UID list to make later processing consistent
			out.UidMatrix = append(out.UidMatrix, &emptyUIDList)
			continue
		}

		if srcFn.fnType == PasswordFn {
			lastPos := len(out.Values) - 1
			if len(newValue.Val) == 0 {
				out.Values[lastPos] = task.FalseVal
			}
			pwd := q.SrcFunc[2]
			err = types.VerifyPassword(pwd, string(newValue.Val))
			if err != nil {
				out.Values[lastPos] = task.FalseVal
			} else {
				out.Values[lastPos] = task.TrueVal
			}
			// Add an empty UID list to make later processing consistent
			out.UidMatrix = append(out.UidMatrix, &emptyUIDList)
			continue
		}

		if srcFn.fnType == CompareScalarFn {
			count := int64(pl.Length(0))
			if EvalCompare(srcFn.fname, count, srcFn.threshold) {
				tlist := &taskp.List{[]uint64{q.UidList.Uids[i]}}
				out.UidMatrix = append(out.UidMatrix, tlist)
			}
			continue
		}

		// The more usual case: Getting the UIDs.
		uidList := new(taskp.List)
		for _, fres := range filteredRes {
			uidList.Uids = append(uidList.Uids, fres.uid)
		}
		out.UidMatrix = append(out.UidMatrix, uidList)
	}

	if srcFn.fnType == CompareScalarFn && srcFn.isCompareAtRoot {
		f := func(key, val []byte, mu sync.Mutex) {
			pl, decr := posting.GetOrUnmarshal(key, val, gid)
			count := int64(pl.Length(0))
			decr()
			if EvalCompare(srcFn.fname, count, srcFn.threshold) {
				pk := x.Parse(key)
				// TODO: Look if we want to put these UIDs in one list before
				// passing it back to query package.
				tlist := &taskp.List{[]uint64{pk.Uid}}
				mu.Lock()
				out.UidMatrix = append(out.UidMatrix, tlist)
				mu.Unlock()
			}
		}
		iterateParallel(ctx, q, f)
	}

	if srcFn.fnType == RegexFn {
		// Go through the indexkeys for the predicate and match them with
		// the regex matcher.
		typ, err := schema.State().TypeOf(attr)
		if err != nil || !typ.IsScalar() {
			return nil, x.Errorf("Attribute not scalar: %s %v", attr, typ)
		}
		if typ != types.StringID {
			return nil,
				x.Errorf("Got non-string type. Regex match is allowed only on string type.")
		}
		tokenizers := schema.State().TokenizerNames(q.Attr)
		var tokenizer string
		for _, t := range tokenizers {
			if t == "exact" {
				tokenizer = t
			}
		}
		if tokenizer == "" {
			return nil,
				x.Errorf("Attribute %v does not have exact index for regex matching.", q.Attr)
		}

		it := pstore.NewIterator()
		defer it.Close()
		prefixKey := x.IndexKey(q.Attr, string(exactTok.Identifier()))
		for it.Seek(prefixKey); it.ValidForPrefix(prefixKey); it.Next() {
			key := it.Key().Data()
			pk := x.Parse(key)
			x.AssertTrue(pk.Attr == q.Attr)
			term := pk.Term[1:] // skip the first byte which is tokenizer prefix.
			if srcFn.regex.MatchString(term) {
				pl, decr := posting.GetOrUnmarshal(key, it.Value().Data(), gid)
				out.UidMatrix = append(out.UidMatrix, pl.Uids(opts))
				decr()
			}
		}
	}

	if srcFn.fnType == CompareAttrFn && len(srcFn.tokens) > 0 &&
		srcFn.ineqValueToken == srcFn.tokens[0] {
		// Need to evaluate inequality for entries in the first bucket.
		typ, err := schema.State().TypeOf(attr)
		if err != nil || !typ.IsScalar() {
			return nil, x.Errorf("Attribute not scalar: %s %v", attr, typ)
		}

		x.AssertTrue(len(out.UidMatrix) > 0)
		// Filter the first row of UidMatrix. Since ineqValue != nil, we may
		// assume that ineqValue is equal to the first token found in TokensTable.
		algo.ApplyFilter(out.UidMatrix[0], func(uid uint64, i int) bool {
			sv, err := fetchValue(uid, attr, q.Langs, typ)
			if sv.Value == nil || err != nil {
				return false
			}
			return compareTypeVals(q.SrcFunc[0], sv, srcFn.ineqValue)
		})
	}

	// If geo filter, do value check for correctness.
	var values []*taskp.Value
	if srcFn.geoQuery != nil {
		uids := algo.MergeSorted(out.UidMatrix)
		for _, uid := range uids.Uids {
			key := x.DataKey(attr, uid)
			pl, decr := posting.GetOrCreate(key, gid)

			val, err := pl.Value()
			newValue := &taskp.Value{ValType: int32(val.Tid)}
			if err == nil {
				newValue.Val = val.Value.([]byte)
			} else {
				newValue.Val = x.Nilbyte
			}
			values = append(values, newValue)
			decr() // Decrement the reference count of the pl.
		}

		filtered := types.FilterGeoUids(uids, values, srcFn.geoQuery)
		for i := 0; i < len(out.UidMatrix); i++ {
			algo.IntersectWith(out.UidMatrix[i], filtered, out.UidMatrix[i])
		}
	}
	out.IntersectDest = srcFn.intersectDest
	return &out, nil
}

type functionContext struct {
	tokens          []string
	geoQuery        *types.GeoQueryData
	intersectDest   bool
	ineqValue       types.Val
	ineqValueToken  string
	n               int
	threshold       int64
	fname           string
	fnType          FuncType
	regex           *regexp.Regexp
	isCompareAtRoot bool
}

func ensureArgsCount(funcStr []string, expected int) error {
	actual := len(funcStr) - 2
	switch {
	case actual == 0:
		return x.Errorf("No arguments passed to function '%s'", funcStr[0])
	case actual != expected:
		return x.Errorf("Function '%s' requires %d arguments, but got %d (%v)",
			funcStr[0], expected, actual, funcStr[2:])
	default:
		return nil
	}
}

func parseSrcFn(q *taskp.Query) (*functionContext, error) {
	fnType, f := parseFuncType(q.SrcFunc)
	attr := q.Attr
	fc := &functionContext{fnType: fnType, fname: f}
	var err error

	switch fnType {
	case NotAFunction:
		fc.n = len(q.UidList.Uids)
	case AggregatorFn:
		// confirm agrregator could apply on the attributes
		typ, err := schema.State().TypeOf(attr)
		if err != nil {
			return nil, x.Errorf("Attribute %q is not scalar-type", attr)
		}
		if !CouldApplyAggregatorOn(f, typ) {
			return nil, x.Errorf("Aggregator %q could not apply on %v",
				f, attr)
		}
		fc.n = len(q.UidList.Uids)
	case CompareAttrFn:
		err = ensureArgsCount(q.SrcFunc, 1)
		if err != nil {
			return nil, err
		}
		typ, err := schema.State().TypeOf(attr)
		if typ == types.BoolID && fc.fname != "eq" {
			return nil, x.Errorf("Only eq operator defined for type bool. Got: %v", fc.fname)
		}
		fc.ineqValue, err = convertValue(attr, q.SrcFunc[2])
		if err != nil {
			return nil, x.Errorf("Got error: %v while running: %v", err.Error(), q.SrcFunc)
		}
		// Get tokens geq / leq ineqValueToken.
		fc.tokens, fc.ineqValueToken, err = getInequalityTokens(attr, f, fc.ineqValue)
		if err != nil {
			return nil, err
		}
		fc.n = len(fc.tokens)
	case CompareScalarFn:
		err = ensureArgsCount(q.SrcFunc, 2)
		if err != nil {
			return nil, err
		}
		fc.threshold, err = strconv.ParseInt(q.SrcFunc[3], 10, 64)
		if err != nil {
			return nil, x.Wrapf(err, "Compare %v(%v) require digits, but got invalid num",
				q.SrcFunc[0], q.SrcFunc[2])
		}
		if q.UidList == nil {
			// Fetch Uids from Store and populate in q.UidList.
			fc.n = 0
			fc.isCompareAtRoot = true
		} else {
			fc.n = len(q.UidList.Uids)
		}
	case GeoFn:
		// For geo functions, we get extra information used for filtering.
		fc.tokens, fc.geoQuery, err = types.GetGeoTokens(q.SrcFunc)
		tok.EncodeGeoTokens(fc.tokens)
		if err != nil {
			return nil, err
		}
		fc.n = len(fc.tokens)
	case PasswordFn:
		err = ensureArgsCount(q.SrcFunc, 2)
		if err != nil {
			return nil, err
		}
		fc.n = len(q.UidList.Uids)
	case StandardFn, FullTextSearchFn:
		// srcfunc 0th val is func name and and [2:] are args.
		// we tokenize the arguments of the query.
		err = ensureArgsCount(q.SrcFunc, 1)
		if err != nil {
			return nil, err
		}
		required, found := verifyStringIndex(attr, fnType)
		if !found {
			return nil, x.Errorf("Attribute %s is not indexed with type %s", attr, required)
		}
		fc.tokens, err = getStringTokens(q.SrcFunc[2:], q.SrcFunc[1], fnType)
		if err != nil {
			return nil, err
		}
		fnName := strings.ToLower(q.SrcFunc[0])
		fc.intersectDest = strings.HasPrefix(fnName, "allof") // allofterms and alloftext
		fc.n = len(fc.tokens)
	case RegexFn:
		err = ensureArgsCount(q.SrcFunc, 1)
		if err != nil {
			return nil, err
		}
		fc.regex, err = regexp.Compile(q.SrcFunc[2])
		if err != nil {
			return nil, err
		}
	default:
		return nil, x.Errorf("FnType %d not handled in numFnAttrs.", fnType)
	}
	return fc, nil
}

// ServeTask is used to respond to a query.
func (w *grpcWorker) ServeTask(ctx context.Context, q *taskp.Query) (*taskp.Result, error) {
	if ctx.Err() != nil {
		return &emptyResult, ctx.Err()
	}

	gid := group.BelongsTo(q.Attr)
	x.Trace(ctx, "Attribute: %q NumUids: %v groupId: %v ServeTask", q.Attr, len(q.UidList.Uids), gid)

	var reply *taskp.Result
	x.AssertTruef(groups().ServesGroup(gid),
		"attr: %q groupId: %v Request sent to wrong server.", q.Attr, gid)

	c := make(chan error, 1)
	go func() {
		var err error
		reply, err = processTask(ctx, q, gid)
		c <- err
	}()

	select {
	case <-ctx.Done():
		return reply, ctx.Err()
	case err := <-c:
		return reply, err
	}
}

// applyFacetsTree : we return error only when query has some problems.
// like Or has 3 arguments, argument facet val overflows integer.
// returns true if postingFacets can be included.
func applyFacetsTree(postingFacets []*facetsp.Facet, ftree *facetsTree) (bool, error) {
	if ftree == nil {
		return true, nil
	}
	if ftree.function != nil {
		fname := strings.ToLower(ftree.function.name)
		var fc *facetsp.Facet
		for _, fci := range postingFacets {
			if fci.Key == ftree.function.key {
				fc = fci
				break
			}
		}
		if fc == nil { // facet is not there
			return false, nil
		}
		fnType, fname := parseFuncType([]string{fname})
		switch fnType {
		case CompareAttrFn: // lt, gt, le, ge, eq
			return compareTypeVals(fname, facets.ValFor(fc), ftree.function.val), nil

		case StandardFn: // allofterms, anyofterms
			if facets.TypeIDForValType(fc.ValType) != facets.StringID {
				return false, nil
			}
			return filterOnStandardFn(fname, fc.Tokens, ftree.function.tokens)
		}
		return false, x.Errorf("Fn %s not supported in facets filtering.", fname)
	}

	var res []bool
	for _, c := range ftree.children {
		r, err := applyFacetsTree(postingFacets, c)
		if err != nil {
			return false, err
		}
		res = append(res, r)
	}

	// we have already checked for number of children in preprocessFilter
	switch strings.ToLower(ftree.op) {
	case "not":
		return !res[0], nil
	case "and":
		return res[0] && res[1], nil
	case "or":
		return res[0] || res[1], nil
	}
	return false, x.Errorf("Unexpected behavior in applyFacetsTree.")
}

// Should be used only in filtering arg1 by comparing with arg2.
// arg2 is reference Val to which arg1 is compared.
func compareTypeVals(op string, arg1, arg2 types.Val) bool {
	revRes := func(b bool, e error) (bool, error) { // reverses result
		return !b, e
	}
	noError := func(b bool, e error) bool {
		return b && e == nil
	}
	switch op {
	case "geq":
		return noError(revRes(types.Less(arg1, arg2)))
	case "gt":
		return noError(types.Less(arg2, arg1))
	case "leq":
		return noError(revRes(types.Less(arg2, arg1)))
	case "lt":
		return noError(types.Less(arg1, arg2))
	case "eq":
		return noError(types.Equal(arg1, arg2))
	default:
		// should have been checked at query level.
		x.Fatalf("Unknown ineqType %v", op)
	}
	return false
}

// filterOnStandardFn : tells whether facet corresponding to fcTokens can be taken or not.
// fcTokens and argTokens should be sorted.
func filterOnStandardFn(fname string, fcTokens []string, argTokens []string) (bool, error) {
	switch fname {
	case "allofterms":
		// allofterms argTokens should be in fcTokens
		if len(argTokens) > len(fcTokens) {
			return false, nil
		}
		aidx := 0
		for fidx := 0; aidx < len(argTokens) && fidx < len(fcTokens); {
			if fcTokens[fidx] < argTokens[aidx] {
				fidx++
			} else if fcTokens[fidx] == argTokens[aidx] {
				fidx++
				aidx++
			} else {
				// as all of argTokens should match
				// which is not possible now.
				break
			}
		}
		return aidx == len(argTokens), nil
	case "anyofterms":
		for aidx, fidx := 0, 0; aidx < len(argTokens) && fidx < len(fcTokens); {
			if fcTokens[fidx] < argTokens[aidx] {
				fidx++
			} else if fcTokens[fidx] == argTokens[aidx] {
				return true, nil
			} else {
				aidx++
			}
		}
		return false, nil
	}
	return false, x.Errorf("Fn %s not supported in facets filtering.", fname)
}

type facetsFunc struct {
	name   string
	key    string
	args   []string
	tokens []string
	val    types.Val
}
type facetsTree struct {
	op       string
	children []*facetsTree
	function *facetsFunc
}

func preprocessFilter(tree *facetsp.FilterTree) (*facetsTree, error) {
	if tree == nil {
		return nil, nil
	}
	ftree := &facetsTree{}
	ftree.op = tree.Op
	if tree.Func != nil {
		ftree.function = &facetsFunc{}
		ftree.function.name = tree.Func.Name
		ftree.function.key = tree.Func.Key
		ftree.function.args = tree.Func.Args

		fnType, fname := parseFuncType([]string{ftree.function.name})
		if len(tree.Func.Args) != 1 {
			return nil, x.Errorf("One argument expected in %s, but got %d.",
				fname, len(tree.Func.Args))
		}

		switch fnType {
		case CompareAttrFn:
			argf, err := facets.FacetFor(tree.Func.Key, tree.Func.Args[0])
			if err != nil {
				return nil, err // stop processing as this is query error
			}
			ftree.function.val = facets.ValFor(argf)
		case StandardFn:
			argTokens, aerr := tok.GetTokens(tree.Func.Args)
			if aerr != nil { // query error ; stop processing.
				return nil, aerr
			}
			sort.Strings(argTokens)
			ftree.function.tokens = argTokens
		default:
			return nil, x.Errorf("Fn %s not supported in preprocessFilter.", fname)
		}
		return ftree, nil
	}

	for _, c := range tree.Children {
		ftreec, err := preprocessFilter(c)
		if err != nil {
			return nil, err
		}
		ftree.children = append(ftree.children, ftreec)
	}

	numChild := len(tree.Children)
	switch strings.ToLower(tree.Op) {
	case "not":
		if numChild != 1 {
			return nil, x.Errorf("Expected 1 child for not but got %d.", numChild)
		}
	case "and":
		if numChild != 2 {
			return nil, x.Errorf("Expected 2 child for not but got %d.", numChild)
		}
	case "or":
		if numChild != 2 {
			return nil, x.Errorf("Expected 2 child for not but got %d.", numChild)
		}
	default:
		return nil, x.Errorf("Unsupported operation in facet filtering: %s.", tree.Op)
	}
	return ftree, nil
}

type itkv struct {
	key []byte
	val []byte
}

func iterateParallel(ctx context.Context, q *taskp.Query, f func([]byte, []byte, sync.Mutex)) {
<<<<<<< HEAD
	numPart := uint64(32)
=======
>>>>>>> 9a689186
	grpSize := uint64(math.MaxUint64 / uint64(numPart))
	var wg sync.WaitGroup
	var mu sync.Mutex

	for i := uint64(0); i < numPart; i++ {
		minUid := grpSize*i + 1
		maxUid := grpSize * (i + 1)
		if i == numPart-1 {
			maxUid = math.MaxUint64
		}
		x.Trace(ctx, "Running go-routine %v for iteration", i)
		wg.Add(1)
		go func() {
			it := pstore.NewIterator()
			defer it.Close()
			startKey := x.DataKey(q.Attr, minUid)
			pk := x.Parse(startKey)
			prefix := pk.DataPrefix()
			if q.Reverse {
				startKey = x.ReverseKey(q.Attr, minUid)
				pk = x.Parse(startKey)
				prefix = pk.ReversePrefix()
			}

<<<<<<< HEAD
=======
			w := 0
>>>>>>> 9a689186
			for it.Seek(startKey); it.ValidForPrefix(prefix); it.Next() {
				pk := x.Parse(it.Key().Data())
				x.AssertTruef(pk.Attr == q.Attr,
					"Invalid key obtained for comparison")
<<<<<<< HEAD
				if pk.Uid >= maxUid {
=======
				if w%1000 == 0 {
					x.Trace(ctx, "iterateParallel: go-routine-id: %v key: %v:%v", i, pk.Attr, pk.Uid)
				}
				w++
				if pk.Uid > maxUid {
>>>>>>> 9a689186
					break
				}
				key := it.Key().Data()
				val := it.Value().Data()
				f(key, val, mu)
			}
			wg.Done()
		}()
	}
	wg.Wait()
}<|MERGE_RESOLUTION|>--- conflicted
+++ resolved
@@ -802,10 +802,6 @@
 }
 
 func iterateParallel(ctx context.Context, q *taskp.Query, f func([]byte, []byte, sync.Mutex)) {
-<<<<<<< HEAD
-	numPart := uint64(32)
-=======
->>>>>>> 9a689186
 	grpSize := uint64(math.MaxUint64 / uint64(numPart))
 	var wg sync.WaitGroup
 	var mu sync.Mutex
@@ -830,23 +826,16 @@
 				prefix = pk.ReversePrefix()
 			}
 
-<<<<<<< HEAD
-=======
 			w := 0
->>>>>>> 9a689186
 			for it.Seek(startKey); it.ValidForPrefix(prefix); it.Next() {
 				pk := x.Parse(it.Key().Data())
 				x.AssertTruef(pk.Attr == q.Attr,
 					"Invalid key obtained for comparison")
-<<<<<<< HEAD
-				if pk.Uid >= maxUid {
-=======
 				if w%1000 == 0 {
 					x.Trace(ctx, "iterateParallel: go-routine-id: %v key: %v:%v", i, pk.Attr, pk.Uid)
 				}
 				w++
 				if pk.Uid > maxUid {
->>>>>>> 9a689186
 					break
 				}
 				key := it.Key().Data()
