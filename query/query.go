/*
 * Copyright 2017 DGraph Labs, Inc.
 *
 * Licensed under the Apache License, Version 2.0 (the "License");
 * you may not use this file except in compliance with the License.
 * You may obtain a copy of the License at
 *
 * 		http://www.apache.org/licenses/LICENSE-2.0
 *
 * Unless required by applicable law or agreed to in writing, software
 * distributed under the License is distributed on an "AS IS" BASIS,
 * WITHOUT WARRANTIES OR CONDITIONS OF ANY KIND, either express or implied.
 * See the License for the specific language governing permissions and
 * limitations under the License.
 */

package query

import (
	"bytes"
	"context"
	"errors"
	"fmt"
	"log"
	"strconv"
	"strings"
	"sync"
	"time"

	"google.golang.org/grpc/metadata"

	"github.com/dgraph-io/dgraph/algo"
	"github.com/dgraph-io/dgraph/gql"
	"github.com/dgraph-io/dgraph/query/graph"
	"github.com/dgraph-io/dgraph/schema"
	"github.com/dgraph-io/dgraph/task"
	"github.com/dgraph-io/dgraph/types"
	"github.com/dgraph-io/dgraph/types/facets"
	"github.com/dgraph-io/dgraph/worker"
	"github.com/dgraph-io/dgraph/x"
	farm "github.com/dgryski/go-farm"
)

/*
 * QUERY:
 * Let's take this query from GraphQL as example:
 * {
 *   me {
 *     id
 *     firstName
 *     lastName
 *     birthday {
 *       month
 *       day
 *     }
 *     friends {
 *       name
 *     }
 *   }
 * }
 *
 * REPRESENTATION:
 * This would be represented in SubGraph format internally, as such:
 * SubGraph [result uid = me]
 *    |
 *  Children
 *    |
 *    --> SubGraph [Attr = "xid"]
 *    --> SubGraph [Attr = "firstName"]
 *    --> SubGraph [Attr = "lastName"]
 *    --> SubGraph [Attr = "birthday"]
 *           |
 *         Children
 *           |
 *           --> SubGraph [Attr = "month"]
 *           --> SubGraph [Attr = "day"]
 *    --> SubGraph [Attr = "friends"]
 *           |
 *         Children
 *           |
 *           --> SubGraph [Attr = "name"]
 *
 * ALGORITHM:
 * This is a rough and simple algorithm of how to process this SubGraph query
 * and populate the results:
 *
 * For a given entity, a new SubGraph can be started off with NewGraph(id).
 * Given a SubGraph, is the Query field empty? [Step a]
 *   - If no, run (or send it to server serving the attribute) query
 *     and populate result.
 * Iterate over children and copy Result Uids to child Query Uids.
 *     Set Attr. Then for each child, use goroutine to run Step:a.
 * Wait for goroutines to finish.
 * Return errors, if any.
 */

// Latency is used to keep track of the latency involved in parsing and processing
// the query. It also contains information about the time it took to convert the
// result into a format(JSON/Protocol Buffer) that the client expects.
type Latency struct {
	Start          time.Time     `json:"-"`
	Parsing        time.Duration `json:"query_parsing"`
	Processing     time.Duration `json:"processing"`
	Json           time.Duration `json:"json_conversion"`
	ProtocolBuffer time.Duration `json:"pb_conversion"`
}

// ToMap converts the latency object to a map.
func (l *Latency) ToMap() map[string]string {
	m := make(map[string]string)
	j := time.Since(l.Start) - l.Processing - l.Parsing
	m["parsing"] = x.Round(l.Parsing).String()
	m["processing"] = x.Round(l.Processing).String()
	m["json"] = x.Round(j).String()
	m["total"] = x.Round(time.Since(l.Start)).String()
	return m
}

type params struct {
	Alias      string
	Count      int
	Offset     int
	AfterUID   uint64
	DoCount    bool
	GetUID     bool
	Order      string
	OrderDesc  bool
	isDebug    bool
	Var        string
	NeedsVar   []string
	ParentVars map[string]*task.List
	Langs      []string
	Normalize  bool
	From       uint64
	To         uint64
	Facet      *facets.Param
}

// SubGraph is the way to represent data internally. It contains both the
// query and the response. Once generated, this can then be encoded to other
// client convenient formats, like GraphQL / JSON.
type SubGraph struct {
	Attr         string
	Params       params
	counts       []uint32
	values       []*task.Value
	uidMatrix    []*task.List
	facetsMatrix []*facets.List

	// SrcUIDs is a list of unique source UIDs. They are always copies of destUIDs
	// of parent nodes in GraphQL structure.
	SrcUIDs *task.List
	SrcFunc []string

	FilterOp     string
	Filters      []*SubGraph
	facetsFilter *facets.FilterTree
	Children     []*SubGraph

	// destUIDs is a list of destination UIDs, after applying filters, pagination.
	DestUIDs *task.List
}

// DebugPrint prints out the SubGraph tree in a nice format for debugging purposes.
func (sg *SubGraph) DebugPrint(prefix string) {
	var src, dst int
	if sg.SrcUIDs != nil {
		src = algo.ListLen(sg.SrcUIDs)
	}
	if sg.DestUIDs != nil {
		dst = algo.ListLen(sg.DestUIDs)
	}
	x.Printf("%s[%q Alias:%q Func:%v SrcSz:%v Op:%q DestSz:%v Dest: %p ValueSz:%v]\n",
		prefix, sg.Attr, sg.Params.Alias, sg.SrcFunc, src, sg.FilterOp,
		dst, sg.DestUIDs, len(sg.values))
	for _, f := range sg.Filters {
		f.DebugPrint(prefix + "|-f->")
	}
	for _, c := range sg.Children {
		c.DebugPrint(prefix + "|->")
	}
}

// getValue gets the value from the task.
func getValue(tv *task.Value) (types.Val, error) {
	vID := types.TypeID(tv.ValType)
	val := types.ValueForType(vID)
	val.Value = tv.Val
	return val, nil
}

var nodePool = sync.Pool{
	New: func() interface{} {
		return &graph.Node{}
	},
}

var nodeCh chan *graph.Node

func release() {
	for n := range nodeCh {
		// In case of mutations, n is nil
		if n == nil {
			continue
		}
		for i := 0; i < len(n.Children); i++ {
			nodeCh <- n.Children[i]
		}
		*n = graph.Node{}
		nodePool.Put(n)
	}
}

func init() {
	nodeCh = make(chan *graph.Node, 1000)
	go release()
}

var (
	ErrEmptyVal = errors.New("query: harmless error, e.g. task.Val is nil")
)

// This method gets the values and children for a subgraph.
func (sg *SubGraph) preTraverse(uid uint64, dst, parent outputNode) error {
	invalidUids := make(map[uint64]bool)
	uidAlreadySet := false

	facetsNode := dst.New("@facets")
	// We go through all predicate children of the subgraph.
	for _, pc := range sg.Children {
		idxi, idxj := algo.IndexOf(pc.SrcUIDs, uid)
		if idxi < 0 {
			continue
		}
		idx := algo.Idx(pc.SrcUIDs, idxi, idxj)
		ul := pc.uidMatrix[idx]

		fieldName := pc.Attr
		if pc.Params.Alias != "" {
			fieldName = pc.Params.Alias
		}
		if !uidAlreadySet && (sg.Params.GetUID || sg.Params.isDebug) {
			uidAlreadySet = true
			dst.SetUID(uid)
		}
		if len(pc.counts) > 0 {
			c := types.ValueForType(types.Int32ID)
			c.Value = int32(pc.counts[idx])
			uc := dst.New(pc.Attr)
			uc.AddValue("count", c)
			dst.AddListChild(pc.Attr, uc)
		} else if len(pc.SrcFunc) > 0 && isAggregatorFn(pc.SrcFunc[0]) {
			if idx > 0 { // aggregator will put value at index 0; place once
				continue
			}
			// add sg.Attr as child on 'parent' instead of 'dst', otherwise
			// within output, aggregator will messed with other attrs
			uc := parent.New(sg.Attr)
			name := fmt.Sprintf("%s(%s)", pc.SrcFunc[0], pc.Attr)
			sv, err := convertWithBestEffort(pc.values[0], pc.Attr)
			if err != nil && err != ErrEmptyVal {
				return err
			}
			uc.AddValue(name, sv)
			parent.AddListChild(sg.Attr, uc)
		} else if len(pc.SrcFunc) > 0 && pc.SrcFunc[0] == "checkpwd" {
			c := types.ValueForType(types.BoolID)
			c.Value = task.ToBool(pc.values[idx])
			uc := dst.New(pc.Attr)
			uc.AddValue("checkpwd", c)
			dst.AddListChild(pc.Attr, uc)
		} else if algo.ListLen(ul) > 0 || len(pc.Children) > 0 {
			// We create as many predicate entity children as the length of uids for
			// this predicate.
			var fcsList []*facets.Facets
			if pc.Params.Facet != nil {
				fcsList = pc.facetsMatrix[idx].FacetsList
			}
			it := algo.NewListIterator(ul)
			for childIdx := -1; it.Valid(); it.Next() {
				childIdx++
				childUID := it.Val()
				if invalidUids[childUID] {
					continue
				}
				uc := dst.New(fieldName)
				if rerr := pc.preTraverse(childUID, uc, dst); rerr != nil {
					if rerr.Error() == "_INV_" {
						invalidUids[childUID] = true
						continue // next UID.
					}
					// Some other error.
					log.Printf("Error while traversal: %v", rerr)
					return rerr
				}
				if pc.Params.Facet != nil && len(fcsList) > childIdx {
					fs := fcsList[childIdx]
					fc := dst.New(fieldName)
					for _, f := range fs.Facets {
						fc.AddValue(f.Key, types.ValFor(f))
					}
					if !fc.IsEmpty() {
						fcParent := dst.New("_")
						fcParent.AddMapChild("_", fc, false)
						uc.AddMapChild("@facets", fcParent, true)
					}
				}
				if !uc.IsEmpty() {
					dst.AddListChild(fieldName, uc)
				}
			}
		} else {
			// attribute is non-scalar, just let it go
			if typ, terr := schema.State().TypeOf(pc.Attr); terr == nil && !typ.IsScalar() {
				continue
			}
			tv := pc.values[idx]
			v, err := getValue(tv)
			if err != nil {
				return err
			}
			if pc.Params.Facet != nil && len(pc.facetsMatrix[idx].FacetsList) > 0 {
				fc := dst.New(fieldName)
				// in case of Value we have only one Facets
				for _, f := range pc.facetsMatrix[idx].FacetsList[0].Facets {
					fc.AddValue(f.Key, types.ValFor(f))
				}
				if !fc.IsEmpty() {
					facetsNode.AddMapChild(fieldName, fc, false)
				}
			}

			if pc.Attr == "_xid_" {
				txt, err := types.Convert(v, types.StringID)
				if err != nil {
					return err
				}
				dst.SetXID(txt.Value.(string))
			} else if pc.Attr == "_uid_" {
				if !uidAlreadySet {
					uidAlreadySet = true
					dst.SetUID(uid)
				}
			} else {
				// if conversion not possible, we ignore it in the result.
				sv, convErr := convertWithBestEffort(tv, pc.Attr)
				if convErr == ErrEmptyVal {
					continue
				} else if convErr != nil {
					return convErr
				}
				// Only strings can have empty values.
				if sv.Tid == types.StringID && sv.Value.(string) == "_nil_" {
					sv.Value = ""
				}
				if !pc.Params.Normalize {
					dst.AddValue(fieldName, sv)
					continue
				}
				// If the query had the normalize directive, then we only add nodes
				// with an Alias.
				if pc.Params.Alias != "" {
					dst.AddValue(fieldName, sv)
				}
			}
		}
	}

	if !facetsNode.IsEmpty() {
		dst.AddMapChild("@facets", facetsNode, false)
	}
	return nil
}

// convert from task.Val to types.Value which is determined by attr
// if convert failed, try convert to types.StringID
func convertWithBestEffort(tv *task.Value, attr string) (types.Val, error) {
	v, _ := getValue(tv)
	typ, err := schema.State().TypeOf(attr)
	sv := types.ValueForType(types.StringID)
	if err == nil {
		// Try to coerce types if this is an optional scalar outside an
		// object definition.
		if !typ.IsScalar() {
			return sv, x.Errorf("Leaf predicate:'%v' must be a scalar.", attr)
		}
		sv, err = types.Convert(v, typ)
		if bytes.Equal(tv.Val, nil) || err != nil {
			return sv, ErrEmptyVal
		}
	} else {
		sv, err = types.Convert(v, types.StringID)
		x.Check(err)
	}
	if bytes.Equal(tv.Val, nil) {
		return sv, ErrEmptyVal
	}
	return sv, nil
}

func createProperty(prop string, v types.Val) *graph.Property {
	pval := toProtoValue(v)
	return &graph.Property{Prop: prop, Value: pval}
}

func isPresent(list []string, str string) bool {
	for _, v := range list {
		if v == str {
			return true
		}
	}
	return false
}

func filterCopy(sg *SubGraph, ft *gql.FilterTree) error {
	// Either we'll have an operation specified, or the function specified.
	if len(ft.Op) > 0 {
		sg.FilterOp = ft.Op
	} else {
		sg.Attr = ft.Func.Attr
		if !isValidFuncName(ft.Func.Name) {
			return x.Errorf("Invalid function name : %s", ft.Func.Name)
		}
		sg.SrcFunc = append(sg.SrcFunc, ft.Func.Name)
		sg.SrcFunc = append(sg.SrcFunc, ft.Func.Args...)
		sg.Params.NeedsVar = append(sg.Params.NeedsVar, ft.Func.NeedsVar...)
	}
	for _, ftc := range ft.Child {
		child := &SubGraph{}
		if err := filterCopy(child, ftc); err != nil {
			return err
		}
		sg.Filters = append(sg.Filters, child)
	}
	return nil
}

func treeCopy(ctx context.Context, gq *gql.GraphQuery, sg *SubGraph) error {
	// Typically you act on the current node, and leave recursion to deal with
	// children. But, in this case, we don't want to muck with the current
	// node, because of the way we're dealing with the root node.
	// So, we work on the children, and then recurse for grand children.

	for _, gchild := range gq.Children {
		if gchild.Attr == "_uid_" {
			sg.Params.GetUID = true
		} else if gchild.Attr == "password" { // query password is forbidden
			if gchild.Func == nil || !gchild.Func.IsPasswordVerifier() {
				return errors.New("Password is not fetchable")
			}
		}

		args := params{
			Alias:     gchild.Alias,
			Langs:     gchild.Langs,
			isDebug:   sg.Params.isDebug,
			Var:       gchild.Var,
			Normalize: sg.Params.Normalize,
		}
		if gchild.Facets != nil {
			args.Facet = &facets.Param{gchild.Facets.AllKeys, gchild.Facets.Keys}
		}

		args.NeedsVar = append(args.NeedsVar, gchild.NeedsVar...)
		if gchild.IsCount {
			if len(gchild.Children) != 0 {
				return errors.New("Node with count cannot have child attributes")
			}
			args.DoCount = true
		}

		for argk, _ := range gchild.Args {
			if !isValidArg(argk) {
				return x.Errorf("Invalid argument : %s", argk)
			}
		}
		if err := args.fill(gchild); err != nil {
			return err
		}

		dst := &SubGraph{
			Attr:   gchild.Attr,
			Params: args,
		}

		if gchild.Func != nil &&
			(gchild.Func.IsAggregator() || gchild.Func.IsPasswordVerifier()) {
			f := gchild.Func.Name
			if len(gchild.Children) != 0 {
				note := fmt.Sprintf("Node with %q cant have child attr", f)
				return errors.New(note)
			}
			// embedded filter will cause ambiguous output like following,
			// director.film @filter(gt(initial_release_date, "2016")) {
			//    min(initial_release_date @filter(gt(initial_release_date, "1986"))
			// }
			if gchild.Filter != nil {
				note := fmt.Sprintf("Node with %q cant have filter,", f) +
					" please place the filter on the upper level"
				return errors.New(note)
			}
			dst.SrcFunc = append(dst.SrcFunc, gchild.Func.Name)
			dst.SrcFunc = append(dst.SrcFunc, gchild.Func.Args...)
		}

		if gchild.Filter != nil {
			dstf := &SubGraph{}
			if err := filterCopy(dstf, gchild.Filter); err != nil {
				return err
			}
			dst.Filters = append(dst.Filters, dstf)
		}

		if gchild.FacetsFilter != nil {
			facetsFilter, err := toFacetsFilter(gchild.FacetsFilter)
			if err != nil {
				return err
			}
			dst.facetsFilter = facetsFilter
		}

		sg.Children = append(sg.Children, dst)
		if err := treeCopy(ctx, gchild, dst); err != nil {
			return err
		}
	}
	return nil
}

func (args *params) fill(gq *gql.GraphQuery) error {

	if v, ok := gq.Args["offset"]; ok {
		offset, err := strconv.ParseInt(v, 0, 32)
		if err != nil {
			return err
		}
		args.Offset = int(offset)
	}
	if v, ok := gq.Args["after"]; ok {
		after, err := strconv.ParseUint(v, 0, 64)
		if err != nil {
			return err
		}
		args.AfterUID = uint64(after)
	}
	if v, ok := gq.Args["from"]; ok {
		from, err := strconv.ParseUint(v, 0, 64)
		if err != nil {
			// Treat it as an XID.
			from = farm.Fingerprint64([]byte(v))
		}
		args.From = uint64(from)
	}
	if v, ok := gq.Args["to"]; ok {
		to, err := strconv.ParseUint(v, 0, 64)
		if err != nil {
			// Treat it as an XID.
			to = farm.Fingerprint64([]byte(v))
		}
		args.To = uint64(to)
	}
	if v, ok := gq.Args["first"]; ok {
		first, err := strconv.ParseInt(v, 0, 32)
		if err != nil {
			return err
		}
		args.Count = int(first)
	}
	if v, ok := gq.Args["orderasc"]; ok {
		args.Order = v
	} else if v, ok := gq.Args["orderdesc"]; ok {
		args.Order = v
		args.OrderDesc = true
	}
	return nil
}

// ToSubGraph converts the GraphQuery into the internal SubGraph instance type.
func ToSubGraph(ctx context.Context, gq *gql.GraphQuery) (*SubGraph, error) {
	sg, err := newGraph(ctx, gq)
	if err != nil {
		return nil, err
	}
	err = treeCopy(ctx, gq, sg)
	return sg, err
}

// newGraph returns the SubGraph and its task query.
func newGraph(ctx context.Context, gq *gql.GraphQuery) (*SubGraph, error) {
	// This would set the Result field in SubGraph,
	// and populate the children for attributes.
	if len(gq.UID) == 0 && gq.Func == nil && len(gq.NeedsVar) == 0 && gq.Alias != "shortest" {
		err := x.Errorf("Invalid query, query internal id is zero and generator is nil")
		x.TraceError(ctx, err)
		return nil, err
	}

	var debug bool
	// gRPC client passes information about debug as metadata.
	if md, ok := metadata.FromContext(ctx); ok {
		// md is a map[string][]string
		debug = len(md["debug"]) > 0 && md["debug"][0] == "true"
	}
	// HTTP passes information about debug as query parameter which is attached to context.
	debug = debug || ctx.Value("debug") == "true"

	// For the root, the name to be used in result is stored in Alias, not Attr.
	// The attr at root (if present) would stand for the source functions attr.
	args := params{
		isDebug:    debug,
		Alias:      gq.Alias,
		Langs:      gq.Langs,
		Var:        gq.Var,
		ParentVars: make(map[string]*task.List),
		Normalize:  gq.Normalize,
	}
	if gq.Facets != nil {
		args.Facet = &facets.Param{gq.Facets.AllKeys, gq.Facets.Keys}
	}

	for _, it := range gq.NeedsVar {
		args.NeedsVar = append(args.NeedsVar, it)
	}

	for argk, _ := range gq.Args {
		if !isValidArg(argk) {
			return nil, x.Errorf("Invalid argument : %s", argk)
		}
	}
	if err := args.fill(gq); err != nil {
		return nil, err
	}

	sg := &SubGraph{
		Params: args,
	}

	if gq.Func != nil {
		sg.Attr = gq.Func.Attr
		if !isValidFuncName(gq.Func.Name) {
			return nil, x.Errorf("Invalid function name : %s", gq.Func.Name)
		}
		sg.SrcFunc = append(sg.SrcFunc, gq.Func.Name)
		sg.SrcFunc = append(sg.SrcFunc, gq.Func.Args...)
	}
	if len(gq.UID) > 0 {
		o := new(task.List)
		sg.SrcUIDs = new(task.List)
		ito := algo.NewWriteIterator(o, 0)
		itsg := algo.NewWriteIterator(sg.SrcUIDs, 0)
		for _, uid := range gq.UID {
			ito.Append(uid)
			itsg.Append(uid)
		}
		ito.End()
		itsg.End()
		sg.uidMatrix = []*task.List{o}
		// User specified list may not be sorted.
		algo.Sort(sg.SrcUIDs)
	}
	sg.values = createNilValuesList(1)
	// Copy roots filter.
	if gq.Filter != nil {
		sgf := &SubGraph{}
		if err := filterCopy(sgf, gq.Filter); err != nil {
			return nil, err
		}
		sg.Filters = append(sg.Filters, sgf)
	}
	if gq.FacetsFilter != nil {
		facetsFilter, err := toFacetsFilter(gq.FacetsFilter)
		if err != nil {
			return nil, err
		}
		sg.facetsFilter = facetsFilter
	}
	return sg, nil
}

func createNilValuesList(count int) []*task.Value {
	out := make([]*task.Value, count)
	for i := 0; i < count; i++ {
		out[i] = &task.Value{
			Val: x.Nilbyte,
		}
	}
	return out
}

func toFacetsFilter(gft *gql.FilterTree) (*facets.FilterTree, error) {
	if gft == nil {
		return nil, nil
	}
	if gft.Func != nil && len(gft.Func.NeedsVar) != 0 {
		return nil, x.Errorf("Variables not supported in facets.FilterTree")
	}
	ftree := new(facets.FilterTree)
	ftree.Op = gft.Op
	for _, gftc := range gft.Child {
		if ftc, err := toFacetsFilter(gftc); err != nil {
			return nil, err
		} else {
			ftree.Children = append(ftree.Children, ftc)
		}
	}
	if gft.Func != nil {
		ftree.Func = &facets.Function{
			Key:  gft.Func.Attr,
			Name: gft.Func.Name,
			Args: []string{},
		}
		ftree.Func.Args = append(ftree.Func.Args, gft.Func.Args...)
	}
	return ftree, nil
}

// createTaskQuery generates the query buffer.
func createTaskQuery(sg *SubGraph) *task.Query {
	attr := sg.Attr
	// Might be safer than just checking first byte due to i18n
	reverse := strings.HasPrefix(attr, "~")
	if reverse {
		attr = strings.TrimPrefix(attr, "~")
	}
	out := &task.Query{
		Attr:         attr,
		Langs:        sg.Params.Langs,
		Reverse:      reverse,
		SrcFunc:      sg.SrcFunc,
		Count:        int32(sg.Params.Count),
		Offset:       int32(sg.Params.Offset),
		AfterUid:     sg.Params.AfterUID,
		DoCount:      len(sg.Filters) == 0 && sg.Params.DoCount,
		FacetParam:   sg.Params.Facet,
		FacetsFilter: sg.facetsFilter,
	}
	if sg.SrcUIDs != nil {
		out.Uids = sg.SrcUIDs
	}
	return out
}

func ProcessQuery(ctx context.Context, res gql.Result, l *Latency) ([]*SubGraph, error) {
	var sgl []*SubGraph

	// doneVars will store the UID list of the corresponding variables.
	doneVars := make(map[string]*task.List)
	loopStart := time.Now()
	for i := 0; i < len(res.Query); i++ {
		gq := res.Query[i]
		if gq == nil || (len(gq.UID) == 0 && gq.Func == nil &&
			len(gq.NeedsVar) == 0 && gq.Alias != "shortest") {
			continue
		}
		sg, err := ToSubGraph(ctx, gq)
		if err != nil {
			return nil, err
		}
		x.Trace(ctx, "Query parsed")
		sgl = append(sgl, sg)
	}
	l.Parsing += time.Since(loopStart)

	execStart := time.Now()
	hasExecuted := make([]bool, len(sgl))
	numQueriesDone := 0

	// canExecute returns true if a query block is ready to execute with all the variables
	// that it depends on are already populated or are defined in the same block.
	canExecute := func(idx int) bool {
		for _, v := range res.QueryVars[idx].Needs {
			// here we check if this block defines the variable v.
			var selfDep bool
			for _, vd := range res.QueryVars[idx].Defines {
				if v == vd {
					selfDep = true
					break
				}
			}
			// The variable should be defined in this block or should have already been
			// populated by some other block, otherwise we are not ready to execute yet.
			if _, ok := doneVars[v]; !ok && !selfDep {
				return false
			}
		}
		return true
	}

	for numQueriesDone < len(sgl) {
		errChan := make(chan error, len(sgl))
		var idxList []int
		// If we have N blocks in a query, it can take a maximum of N iterations for all of them
		// to be executed.
		for idx := 0; idx < len(sgl); idx++ {
			if hasExecuted[idx] {
				continue
			}
			sg := sgl[idx]
			// Check the list for the requires variables.
			if !canExecute(idx) {
				continue
			}

			sg.recursiveFillVars(doneVars)
			hasExecuted[idx] = true
			numQueriesDone++
			idxList = append(idxList, idx)
			if sg.Params.Alias == "shortest" {
				err := ShortestPath(ctx, sg)
				if err != nil {
					return nil, err
				}
			} else {
				go ProcessGraph(ctx, sg, nil, errChan)
			}
			x.Trace(ctx, "Graph processed")
		}

		// Wait for the execution that was started in this iteration.
		for i := 0; i < len(idxList); i++ {
			if sgl[idxList[i]].Params.Alias == "shortest" {
				continue
			}
			select {
			case err := <-errChan:
				if err != nil {
					x.TraceError(ctx, x.Wrapf(err, "Error while processing Query"))
					return nil, err
				}
			case <-ctx.Done():
				x.TraceError(ctx, x.Wrapf(ctx.Err(), "Context done before full execution"))
				return nil, ctx.Err()
			}
		}

		// If the executed subgraph had some variable defined in it, Populate it in the map.
		for _, idx := range idxList {
			sg := sgl[idx]
			if len(res.QueryVars[idx].Defines) == 0 {
				continue
			}

			isCascade := shouldCascade(res, idx)
			populateVarMap(sg, doneVars, isCascade)
		}
	}

	// Ensure all the queries are executed.
	for _, it := range hasExecuted {
		if !it {
			return nil, x.Errorf("Query couldn't be executed")
		}
	}
	l.Processing += time.Since(execStart)

	return sgl, nil
}

// shouldCascade returns true if the query block is not self depenedent and we should
// remove the uids from the bottom up if the children are empty.
func shouldCascade(res gql.Result, idx int) bool {
	if res.Query[idx].Attr == "shortest" {
		return false
	}

	for _, def := range res.QueryVars[idx].Defines {
		for _, need := range res.QueryVars[idx].Needs {
			if def == need {
				return false
			}
		}
	}
	return true
}

// TODO(Ashwin): Benchmark this function.
func populateVarMap(sg *SubGraph, doneVars map[string]*task.List, isCascade bool) {
	o := new(task.List)
	out := algo.NewWriteIterator(o, 0)
	it := algo.NewListIterator(sg.DestUIDs)
	i := -1
	if sg.Params.Alias == "shortest" {
		goto AssignStep
	}
	for _, child := range sg.Children {
		populateVarMap(child, doneVars, isCascade)
		if !isCascade {
			continue
		}

		// Intersect the UidMatrix with the DestUids as some UIDs might have been removed
		// by other operations. So we need to apply it on the UidMatrix.
		for _, l := range child.uidMatrix {
			algo.IntersectWith(l, child.DestUIDs)
		}
	}

	if !isCascade {
		goto AssignStep
	}

	// Filter out UIDs that don't have atleast one UID in every child.
	for ; it.Valid(); it.Next() {
		i++
		var exclude bool
		for _, child := range sg.Children {
			// If the length of child UID list is zero and it has no valid value, then the
			// current UID should be removed from this level.
			if len(child.values[i].Val) == 0 && algo.ListLen(child.uidMatrix[i]) == 0 {
				exclude = true
				break
			}
		}
		if !exclude {
			out.Append(it.Val())
		}
	}
	out.End()
	// Note the we can't overwrite DestUids, as it'd also modify the SrcUids of
	// next level and the mapping from SrcUids to uidMatrix would be lost.
	sg.DestUIDs = o

AssignStep:
	if sg.Params.Var != "" {
		doneVars[sg.Params.Var] = sg.DestUIDs
	}
}

func (sg *SubGraph) recursiveFillVars(doneVars map[string]*task.List) {
	sg.fillVars(doneVars)
	for _, child := range sg.Children {
		child.recursiveFillVars(doneVars)
	}
	for _, fchild := range sg.Filters {
		fchild.recursiveFillVars(doneVars)
	}
}

func (sg *SubGraph) fillVars(mp map[string]*task.List) {
	lists := make([]*task.List, 0, 3)
	if sg.DestUIDs != nil {
		lists = append(lists, sg.DestUIDs)
	}
	for _, v := range sg.Params.NeedsVar {
		if l, ok := mp[v]; ok {
			lists = append(lists, l)
		}
	}
	sg.DestUIDs = algo.MergeSorted(lists)
}

// ProcessGraph processes the SubGraph instance accumulating result for the query
// from different instances. Note: taskQuery is nil for root node.
func ProcessGraph(ctx context.Context, sg, parent *SubGraph, rch chan error) {
	var err error
	if len(sg.Params.NeedsVar) != 0 && len(sg.SrcFunc) == 0 {
		// Retain the actual order in uidMatrix. But sort the destUids.
		sg.uidMatrix = []*task.List{sg.DestUIDs}
		it := algo.NewListIterator(sg.DestUIDs)
		var o task.List
		wit := algo.NewWriteIterator(&o, 0)
		for ; it.Valid(); it.Next() {
			wit.Append(it.Val())
		}
		wit.End()
		algo.Sort(&o)
		sg.DestUIDs = &o
	} else if len(sg.Attr) == 0 {
		// If we have a filter SubGraph which only contains an operator,
		// it won't have any attribute to work on.
		// This is to allow providing SrcUIDs to the filter children.
		sg.DestUIDs = sg.SrcUIDs
	} else if parent == nil && len(sg.SrcFunc) == 0 {
		// I am root. I don't have any function to execute, and my
		// result has been prepared for me already.
		sg.DestUIDs = sg.SrcUIDs
	} else {
		if len(sg.SrcFunc) > 0 && sg.SrcFunc[0] == "id" {
			// If its an id() filter, we just have to intersect the SrcUIDs with DestUIDs
			// and return.
			sg.fillVars(sg.Params.ParentVars)
			algo.IntersectWith(sg.DestUIDs, sg.SrcUIDs)
			rch <- nil
			return
		}

		taskQuery := createTaskQuery(sg)
		result, err := worker.ProcessTaskOverNetwork(ctx, taskQuery)
		if err != nil {
			x.TraceError(ctx, x.Wrapf(err, "Error while processing task"))
			rch <- err
			return
		}

		sg.uidMatrix = result.UidMatrix
		sg.values = result.Values
		sg.facetsMatrix = result.FacetMatrix
		if len(sg.values) > 0 {
			v := sg.values[0]
			x.Trace(ctx, "Sample value for attr: %v Val: %v", sg.Attr, string(v.Val))
		}
		sg.counts = result.Counts

		if sg.Params.DoCount && len(sg.Filters) == 0 {
			// If there is a filter, we need to do more work to get the actual count.
			x.Trace(ctx, "Zero uids. Only count requested")
			rch <- nil
			return
		}

		if result.IntersectDest {
			sg.DestUIDs = algo.IntersectSorted(result.UidMatrix)
		} else {
			sg.DestUIDs = algo.MergeSorted(result.UidMatrix)
		}

		if parent == nil {
			// I'm root. We reach here if root had a function.
			sg.uidMatrix = []*task.List{sg.DestUIDs}
		}
	}

	if sg.DestUIDs == nil || algo.ListLen(sg.DestUIDs) == 0 {
		// Looks like we're done here. Be careful with nil srcUIDs!
		x.Trace(ctx, "Zero uids for %q. Num attr children: %v", sg.Attr, len(sg.Children))
		rch <- nil
		return
	}

	// Run filters if any.
	if len(sg.Filters) > 0 {
		// Run all filters in parallel.
		filterChan := make(chan error, len(sg.Filters))
		for _, filter := range sg.Filters {
			filter.SrcUIDs = sg.DestUIDs
			filter.Params.ParentVars = sg.Params.ParentVars // Pass to the child.
			go ProcessGraph(ctx, filter, sg, filterChan)
		}

		for _ = range sg.Filters {
			select {
			case err = <-filterChan:
				if err != nil {
					x.TraceError(ctx, x.Wrapf(err, "Error while processing filter task"))
					rch <- err
					return
				}

			case <-ctx.Done():
				x.TraceError(ctx, x.Wrapf(ctx.Err(), "Context done before full execution"))
				rch <- ctx.Err()
				return
			}
		}

		// Now apply the results from filter.
		var lists []*task.List
		for _, filter := range sg.Filters {
			lists = append(lists, filter.DestUIDs)
		}
		if sg.FilterOp == "or" {
			sg.DestUIDs = algo.MergeSorted(lists)
		} else if sg.FilterOp == "not" {
			x.AssertTrue(len(sg.Filters) == 1)
			algo.Difference(sg.DestUIDs, sg.Filters[0].DestUIDs)
		} else {
			sg.DestUIDs = algo.IntersectSorted(lists)
		}
	}

	if len(sg.Params.Order) == 0 {
		// There is no ordering. Just apply pagination and return.
		if err = sg.applyPagination(ctx); err != nil {
			rch <- err
			return
		}
	} else {
		// If we are asked for count, we don't need to change the order of results.
		if !sg.Params.DoCount {
			// We need to sort first before pagination.
			if err = sg.applyOrderAndPagination(ctx); err != nil {
				rch <- err
				return
			}
		}
	}

	// If the current node defines a variable, we store it in the map and pass it on
	// to the children later which might depend on it.
	if sg.Params.Var != "" {
		sg.Params.ParentVars[sg.Params.Var] = sg.DestUIDs
	}

	// Here we consider handling count with filtering. We do this after
	// pagination because otherwise, we need to do the count with pagination
	// taken into account. For example, a PL might have only 50 entries but the
	// user wants to skip 100 entries and return 10 entries. In this case, you
	// should return a count of 0, not 10.

	// take care of the order
	if sg.Params.DoCount {
		x.AssertTrue(len(sg.Filters) > 0)
		sg.counts = make([]uint32, len(sg.uidMatrix))
		for i, ul := range sg.uidMatrix {
			// A possible optimization is to return the size of the intersection
			// without forming the intersection.
			algo.IntersectWith(ul, sg.DestUIDs)
			sg.counts[i] = uint32(algo.ListLen(ul))
		}
		rch <- nil
		return
	}

	childChan := make(chan error, len(sg.Children))
	for i := 0; i < len(sg.Children); i++ {
		child := sg.Children[i]
		child.Params.ParentVars = sg.Params.ParentVars // Pass to the child.
		child.SrcUIDs = sg.DestUIDs                    // Make the connection.
		go ProcessGraph(ctx, child, sg, childChan)
	}

	// Now get all the results back.
	for _ = range sg.Children {
		select {
		case err = <-childChan:
			if err != nil {
				x.TraceError(ctx, x.Wrapf(err, "Error while processing child task"))
				rch <- err
				return
			}
		case <-ctx.Done():
			x.TraceError(ctx, x.Wrapf(ctx.Err(), "Context done before full execution"))
			rch <- ctx.Err()
			return
		}
	}
	rch <- nil
}

// pageRange returns start and end indices given pagination params. Note that n
// is the size of the input list.
func pageRange(p *params, n int) (int, int) {
	if p.Count == 0 && p.Offset == 0 {
		return 0, n
	}
	if p.Count < 0 {
		// Items from the back of the array, like Python arrays. Do a postive mod n.
		return (((n + p.Count) % n) + n) % n, n
	}
	start := p.Offset
	if start < 0 {
		start = 0
	}
	if p.Count == 0 { // No count specified. Just take the offset parameter.
		return start, n
	}
	end := start + p.Count
	if end > n {
		end = n
	}
	return start, end
}

// applyWindow applies windowing to sg.sorted.
func (sg *SubGraph) applyPagination(ctx context.Context) error {
	params := sg.Params

	if params.Count == 0 && params.Offset == 0 { // No pagination.
		return nil
	}
	for i := 0; i < len(sg.uidMatrix); i++ { //_, l := range sg.uidMatrix {
		algo.IntersectWith(sg.uidMatrix[i], sg.DestUIDs)
		start, end := pageRange(&sg.Params, algo.ListLen(sg.uidMatrix[i]))
		algo.Slice(sg.uidMatrix[i], start, end)
	}
	// Re-merge the UID matrix.
	sg.DestUIDs = algo.MergeSorted(sg.uidMatrix)
	return nil
}

// applyOrderAndPagination orders each posting list by a given attribute
// before applying pagination.
func (sg *SubGraph) applyOrderAndPagination(ctx context.Context) error {
	if len(sg.Params.Order) == 0 {
		return nil
	}
	if sg.Params.Count == 0 {
		// Only retrieve up to 1000 results by default.
		sg.Params.Count = 1000
	}

	sort := &task.Sort{
		Attr:      sg.Params.Order,
		Langs:     sg.Params.Langs,
		UidMatrix: sg.uidMatrix,
		Offset:    int32(sg.Params.Offset),
		Count:     int32(sg.Params.Count),
		Desc:      sg.Params.OrderDesc,
	}
	result, err := worker.SortOverNetwork(ctx, sort)
	if err != nil {
		return err
	}

	x.AssertTrue(len(result.UidMatrix) == len(sg.uidMatrix))
	sg.uidMatrix = result.GetUidMatrix()

	// Update sg.destUID. Iterate over the UID matrix (which is not sorted by
	// UID). For each element in UID matrix, we do a binary search in the
	// current destUID and mark it. Then we scan over this bool array and
	// rebuild destUIDs.
	included := make([]bool, algo.ListLen(sg.DestUIDs))
	for _, ul := range sg.uidMatrix {
		it := algo.NewListIterator(ul)
		for ; it.Valid(); it.Next() {
			uid := it.Val()
			idxi, idxj := algo.IndexOf(sg.DestUIDs, uid) // Binary search.
			if idxi >= 0 {
				idx := algo.Idx(sg.DestUIDs, idxi, idxj)
				included[idx] = true
			}
		}
	}
	algo.ApplyFilter(sg.DestUIDs,
		func(uid uint64, idx int) bool { return included[idx] })
	return nil
}

// isValidArg checks if arg passed is valid keyword.
func isValidArg(a string) bool {
	switch a {
	case "from", "to", "orderasc", "orderdesc", "first", "offset", "after":
		return true
	}
	return false
}

// isValidFuncName checks if fn passed is valid keyword.
func isValidFuncName(f string) bool {
	switch f {
<<<<<<< HEAD
	case "anyof", "allof", "fts_anyof", "fts_allof", "id":
=======
	case "anyof", "allof", "id", "regexp":
>>>>>>> 678e5a22
		return true
	}
	return isCompareFn(f) || types.IsGeoFunc(f)
}

func isCompareFn(f string) bool {
	switch f {
	case "leq", "geq", "lt", "gt", "eq":
		return true
	}
	return false
}

func isAggregatorFn(f string) bool {
	switch f {
	case "min", "max", "sum":
		return true
	}
	return false
}<|MERGE_RESOLUTION|>--- conflicted
+++ resolved
@@ -1238,11 +1238,7 @@
 // isValidFuncName checks if fn passed is valid keyword.
 func isValidFuncName(f string) bool {
 	switch f {
-<<<<<<< HEAD
-	case "anyof", "allof", "fts_anyof", "fts_allof", "id":
-=======
-	case "anyof", "allof", "id", "regexp":
->>>>>>> 678e5a22
+	case "anyof", "allof", "id", "regexp", "fts_anyof", "fts_allof":
 		return true
 	}
 	return isCompareFn(f) || types.IsGeoFunc(f)
