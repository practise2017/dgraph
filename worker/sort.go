package worker

import (
	"golang.org/x/net/context"

	"github.com/dgraph-io/dgraph/algo"
	"github.com/dgraph-io/dgraph/group"
	"github.com/dgraph-io/dgraph/posting"
	"github.com/dgraph-io/dgraph/schema"
	"github.com/dgraph-io/dgraph/task"
	"github.com/dgraph-io/dgraph/types"
	"github.com/dgraph-io/dgraph/x"
)

var emptySortResult task.SortResult

// SortOverNetwork sends sort query over the network.
func SortOverNetwork(ctx context.Context, q *task.Sort) (*task.SortResult, error) {
	gid := group.BelongsTo(q.Attr)
	x.Trace(ctx, "worker.Sort attr: %v groupId: %v", q.Attr, gid)

	if groups().ServesGroup(gid) {
		// No need for a network call, as this should be run from within this instance.
		return processSort(q)
	}

	// Send this over the network.
	// TODO: Send the request to multiple servers as described in Jeff Dean's talk.
	addr := groups().AnyServer(gid)
	pl := pools().get(addr)

	conn, err := pl.Get()
	if err != nil {
		return &emptySortResult, x.Wrapf(err, "SortOverNetwork: while retrieving connection.")
	}
	defer pl.Put(conn)
	x.Trace(ctx, "Sending request to %v", addr)

	c := NewWorkerClient(conn)
	var reply *task.SortResult
	cerr := make(chan error, 1)
	go func() {
		var err error
		reply, err = c.Sort(ctx, q)
		cerr <- err
	}()

	select {
	case <-ctx.Done():
		return &emptySortResult, ctx.Err()
	case err := <-cerr:
		if err != nil {
			x.TraceError(ctx, x.Wrapf(err, "Error while calling Worker.Sort"))
		}
		return reply, err
	}
}

// Sort is used to sort given UID matrix.
func (w *grpcWorker) Sort(ctx context.Context, s *task.Sort) (*task.SortResult, error) {
	if ctx.Err() != nil {
		return &emptySortResult, ctx.Err()
	}

	gid := group.BelongsTo(s.Attr)
	//x.Trace(ctx, "Attribute: %q NumUids: %v groupId: %v Sort", q.Attr(), q.UidsLength(), gid)

	var reply *task.SortResult
	x.AssertTruef(groups().ServesGroup(gid),
		"attr: %q groupId: %v Request sent to wrong server.", s.Attr, gid)

	c := make(chan error, 1)
	go func() {
		var err error
		reply, err = processSort(s)
		c <- err
	}()

	select {
	case <-ctx.Done():
		return &emptySortResult, ctx.Err()
	case err := <-c:
		return reply, err
	}
}

var (
	errContinue = x.Errorf("Continue processing buckets")
	errDone     = x.Errorf("Done processing buckets")
)

// processSort does sorting with pagination. It works by iterating over index
// buckets. As it iterates, it intersects with each UID list of the UID
// matrix. To optimize for pagination, we maintain the "offsets and sizes" or
// pagination window for each UID list. For each UID list, we ignore the
// bucket if we haven't hit the offset. We stop getting results when we got
// enough for our pagination params. When all the UID lists are done, we stop
// iterating over the index.
func processSort(ts *task.Sort) (*task.SortResult, error) {
	attr := ts.Attr
	x.AssertTruef(ts.Count > 0,
		("We do not yet support negative or infinite count with sorting: %s %d. " +
			"Try flipping order and return first few elements instead."),
		attr, ts.Count)

	n := len(ts.UidMatrix)
	out := make([]intersectedList, n)
	for i := 0; i < n; i++ {
		// offsets[i] is the offset for i-th posting list. It gets decremented as we
		// iterate over buckets.
		var emptyUidList task.List
		out[i].offset = int(ts.Offset)
		out[i].ulist = &emptyUidList
		out[i].excludeSet = make(map[uint64]struct{})
	}

	// Iterate over every bucket / token.
	it := pstore.NewIterator()
	defer it.Close()
	pk := x.Parse(x.IndexKey(attr, ""))
	indexPrefix := pk.IndexPrefix()

	if !ts.Desc {
		it.Seek(indexPrefix)
	} else {
		it.Seek(pk.SkipRangeOfSameType())
		if it.Valid() {
			it.Prev()
		} else {
			it.SeekToLast()
		}
	}

BUCKETS:

	// Outermost loop is over index buckets.
	for it.ValidForPrefix(indexPrefix) {
		k := x.Parse(it.Key().Data())
		x.AssertTrue(k != nil)
		x.AssertTrue(k.IsIndex())
		token := k.Term

		// Intersect every UID list with the index bucket, and update their
		// results (in out).
		err := intersectBucket(ts, attr, token, out)
		switch err {
		case errDone:
			break BUCKETS
		case errContinue:
			// Continue iterating over tokens / index buckets.
		default:
			return &emptySortResult, err
		}
		if ts.Desc {
			it.Prev()
		} else {
			it.Next()
		}
	}

	r := new(task.SortResult)
	for _, il := range out {
		r.UidMatrix = append(r.UidMatrix, il.ulist)
	}
	return r, nil
}

type intersectedList struct {
	offset int
	ulist  *task.List

	// For term index, a UID might appear in multiple buckets. We want to dedup.
	// We cannot do this at the end of the sort because we do need to track offsets and counts.
	excludeSet map[uint64]struct{}
}

// intersectBucket intersects every UID list in the UID matrix with the
// indexed bucket.
func intersectBucket(ts *task.Sort, attr, token string, out []intersectedList) error {
	count := int(ts.Count)
	sType, err := schema.TypeOf(attr)
	if err != nil || !sType.IsScalar() {
		return x.Errorf("Cannot sort attribute %s of type object.", attr)
	}
	scalar := sType

	key := x.IndexKey(attr, token)
	pl, decr := posting.GetOrCreate(key, 0)
	defer decr()

	// For each UID list, we need to intersect with the index bucket.
	for i, ul := range ts.UidMatrix {
		il := &out[i]
		if count > 0 && algo.ListLen(il.ulist) >= count {
			continue
		}

		// Intersect index with i-th input UID list.
		listOpt := posting.ListOptions{
			Intersect:  ul,
			ExcludeSet: il.excludeSet,
		}
		result := pl.Uids(listOpt) // The actual intersection work is done here.
		n := algo.ListLen(result)

		// Check offsets[i].
		if il.offset >= n {
			// We are going to skip the whole intersection. No need to do actual
			// sorting. Just update offsets[i]. We now offset less.
			il.offset -= n
			continue
		}

		// We are within the page. We need to apply sorting.
		// Sort results by value before applying offset.
		sortByValue(attr, ts.Langs, result, scalar, ts.Desc)

		if il.offset > 0 {
			// Apply the offset.
			algo.Slice(result, il.offset, n)
			il.offset = 0
			n = algo.ListLen(result)
		}

		// n is number of elements to copy from result to out.
		if count > 0 {
			slack := count - algo.ListLen(il.ulist)
			if slack < n {
				n = slack
			}
		}
		wit := algo.NewWriteIterator(il.ulist, 1)
		i := 0
		in2 := algo.NewListIterator(result)
		for ; in2.Valid() && i < n; in2.Next() {
			uid := in2.Val()
			wit.Append(uid)
			il.excludeSet[uid] = struct{}{}
			i++
		}
		wit.End()
	} // end for loop over UID lists in UID matrix.

	// Check out[i] sizes for all i.
	for i := 0; i < len(ts.UidMatrix); i++ { // Iterate over UID lists.
		if algo.ListLen(out[i].ulist) < count {
			return errContinue
		}

		x.AssertTruef(algo.ListLen(out[i].ulist) == count, "%d %d", algo.ListLen(out[i].ulist), count)
	}
	// All UID lists have enough items (according to pagination). Let's notify
	// the outermost loop.
	return errDone
}

// sortByValue fetches values and sort UIDList.
<<<<<<< HEAD
func sortByValue(attr string, langs []string, ul *task.List, typ types.TypeID, desc bool) error {
	values := make([]types.Val, len(ul.Uids))
	for i, uid := range ul.Uids {
		val, err := fetchValue(uid, attr, langs, typ)
=======
func sortByValue(attr string, ul *task.List, typ types.TypeID, desc bool) error {
	values := make([]types.Val, 0, algo.ListLen(ul))
	it := algo.NewListIterator(ul)
	for ; it.Valid(); it.Next() {
		uid := it.Val()
		val, err := fetchValue(uid, attr, typ)
>>>>>>> fd6db92e
		if err != nil {
			return err
		}
		values = append(values, val)
	}
	return types.Sort(typ, values, ul, desc)
}

// fetchValue gets the value for a given UID.
func fetchValue(uid uint64, attr string, langs []string, scalar types.TypeID) (types.Val, error) {
	// TODO: Maybe use posting.Get
	pl, decr := posting.GetOrCreate(x.DataKey(attr, uid), group.BelongsTo(attr))
	defer decr()

	src, err := pl.Value(langs)
	if err != nil {
		return types.Val{}, err
	}
	dst, err := types.Convert(src, scalar)
	if err != nil {
		return types.Val{}, err
	}

	return dst, nil
}<|MERGE_RESOLUTION|>--- conflicted
+++ resolved
@@ -255,19 +255,12 @@
 }
 
 // sortByValue fetches values and sort UIDList.
-<<<<<<< HEAD
 func sortByValue(attr string, langs []string, ul *task.List, typ types.TypeID, desc bool) error {
-	values := make([]types.Val, len(ul.Uids))
-	for i, uid := range ul.Uids {
-		val, err := fetchValue(uid, attr, langs, typ)
-=======
-func sortByValue(attr string, ul *task.List, typ types.TypeID, desc bool) error {
 	values := make([]types.Val, 0, algo.ListLen(ul))
 	it := algo.NewListIterator(ul)
 	for ; it.Valid(); it.Next() {
 		uid := it.Val()
-		val, err := fetchValue(uid, attr, typ)
->>>>>>> fd6db92e
+		val, err := fetchValue(uid, attr, langs, typ)
 		if err != nil {
 			return err
 		}
