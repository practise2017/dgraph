--- conflicted
+++ resolved
@@ -951,19 +951,12 @@
 	}
 
 	if sg.IsGroupBy() {
-<<<<<<< HEAD
 		err := sg.processGroupBy(doneVars)
 		if err != nil {
 			return err
 		}
 		// TODO: Fill in the variables that are part of groupby.
 
-=======
-		err := processGroupBy(sg)
-		if err != nil {
-			return nil
-		}
->>>>>>> 6c3998f8
 	} else if len(sg.SrcFunc) > 0 && !parent.IsGroupBy() && isAggregatorFn(sg.SrcFunc[0]) {
 		// Aggregate the value over level.
 		mp, err := evalLevelAgg(doneVars, sg, parent)
