/*
 * Copyright (C) 2017 Dgraph Labs, Inc. and Contributors
 *
 * This program is free software: you can redistribute it and/or modify
 * it under the terms of the GNU Affero General Public License as published by
 * the Free Software Foundation, either version 3 of the License, or
 * (at your option) any later version.
 *
 * This program is distributed in the hope that it will be useful,
 * but WITHOUT ANY WARRANTY; without even the implied warranty of
 * MERCHANTABILITY or FITNESS FOR A PARTICULAR PURPOSE.  See the
 * GNU Affero General Public License for more details.
 *
 * You should have received a copy of the GNU Affero General Public License
 * along with this program.  If not, see <http://www.gnu.org/licenses/>.
 */

package query

import (
	"bytes"
	"context"
	"encoding/binary"
	"encoding/json"
	"fmt"
	"io/ioutil"
	"os"
	"reflect"
	"sort"
	"testing"
	"time"

	"github.com/dgraph-io/badger/badger"
	"github.com/gogo/protobuf/proto"
	"github.com/stretchr/testify/require"
	geom "github.com/twpayne/go-geom"

	"github.com/dgraph-io/dgraph/algo"
	"github.com/dgraph-io/dgraph/gql"
	"github.com/dgraph-io/dgraph/group"
	"github.com/dgraph-io/dgraph/posting"
	"github.com/dgraph-io/dgraph/protos"

	"github.com/dgraph-io/dgraph/schema"
	"github.com/dgraph-io/dgraph/types"
	"github.com/dgraph-io/dgraph/worker"
	"github.com/dgraph-io/dgraph/x"
)

func addPassword(t *testing.T, uid uint64, attr, password string) {
	value := types.ValueForType(types.BinaryID)
	src := types.ValueForType(types.PasswordID)
	src.Value, _ = types.Encrypt(password)
	err := types.Marshal(src, &value)
	require.NoError(t, err)
	addEdgeToTypedValue(t, attr, uid, types.PasswordID, value.Value.([]byte), nil)
}

var ps *badger.KV

func populateGraph(t *testing.T) {
	x.AssertTrue(ps != nil)
	// So, user we're interested in has uid: 1.
	// She has 5 friends: 23, 24, 25, 31, and 101
	addEdgeToUID(t, "friend", 1, 23, nil)
	addEdgeToUID(t, "friend", 1, 24, nil)
	addEdgeToUID(t, "friend", 1, 25, nil)
	addEdgeToUID(t, "friend", 1, 31, nil)
	addEdgeToUID(t, "friend", 1, 101, nil)
	addEdgeToUID(t, "friend", 31, 24, nil)
	addEdgeToUID(t, "friend", 23, 1, nil)

	addEdgeToUID(t, "school", 1, 5000, nil)
	addEdgeToUID(t, "school", 23, 5001, nil)
	addEdgeToUID(t, "school", 24, 5000, nil)
	addEdgeToUID(t, "school", 25, 5000, nil)
	addEdgeToUID(t, "school", 31, 5001, nil)
	addEdgeToUID(t, "school", 101, 5001, nil)

	addEdgeToValue(t, "name", 5000, "School A", nil)
	addEdgeToValue(t, "name", 5001, "School B", nil)

	addEdgeToUID(t, "follow", 1, 31, nil)
	addEdgeToUID(t, "follow", 1, 24, nil)
	addEdgeToUID(t, "follow", 31, 1001, nil)
	addEdgeToUID(t, "follow", 1001, 1000, nil)
	addEdgeToUID(t, "follow", 1002, 1000, nil)
	addEdgeToUID(t, "follow", 1001, 1003, nil)
	addEdgeToUID(t, "follow", 1001, 1003, nil)
	addEdgeToUID(t, "follow", 1003, 1002, nil)

	addEdgeToUID(t, "path", 1, 31, map[string]string{"weight": "0.1", "weight1": "0.2"})
	addEdgeToUID(t, "path", 1, 24, map[string]string{"weight": "0.2"})
	addEdgeToUID(t, "path", 31, 1000, map[string]string{"weight": "0.1"})
	addEdgeToUID(t, "path", 1000, 1001, map[string]string{"weight": "0.1"})
	addEdgeToUID(t, "path", 1000, 1002, map[string]string{"weight": "0.7"})
	addEdgeToUID(t, "path", 1001, 1002, map[string]string{"weight": "0.1"})
	addEdgeToUID(t, "path", 1002, 1003, map[string]string{"weight": "0.6"})
	addEdgeToUID(t, "path", 1001, 1003, map[string]string{"weight": "1.5"})
	addEdgeToUID(t, "path", 1003, 1001, map[string]string{})

	addEdgeToValue(t, "name", 1000, "Alice", nil)
	addEdgeToValue(t, "name", 1001, "Bob", nil)
	addEdgeToValue(t, "name", 1002, "Matt", nil)
	addEdgeToValue(t, "name", 1003, "John", nil)

	addEdgeToValue(t, "alias", 23, "Zambo Alice", nil)
	addEdgeToValue(t, "alias", 24, "John Alice", nil)
	addEdgeToValue(t, "alias", 25, "Bob Joe", nil)
	addEdgeToValue(t, "alias", 31, "Allan Matt", nil)
	addEdgeToValue(t, "alias", 101, "John Oliver", nil)

	// Now let's add a few properties for the main user.
	addEdgeToValue(t, "name", 1, "Michonne", nil)
	addEdgeToValue(t, "gender", 1, "female", nil)
	addEdgeToValue(t, "full_name", 1, "Michonne's large name for hashing", nil)
	addEdgeToValue(t, "noindex_name", 1, "Michonne's name not indexed", nil)

	src := types.ValueForType(types.StringID)
	src.Value = []byte("{\"Type\":\"Point\", \"Coordinates\":[1.1,2.0]}")
	coord, err := types.Convert(src, types.GeoID)
	require.NoError(t, err)
	gData := types.ValueForType(types.BinaryID)
	err = types.Marshal(coord, &gData)
	require.NoError(t, err)
	addEdgeToTypedValue(t, "loc", 1, types.GeoID, gData.Value.([]byte), nil)

	// IntID
	data := types.ValueForType(types.BinaryID)
	intD := types.Val{types.IntID, int64(15)}
	err = types.Marshal(intD, &data)
	require.NoError(t, err)
	addEdgeToTypedValue(t, "age", 1, types.IntID, data.Value.([]byte), nil)

	// FloatID
	fdata := types.ValueForType(types.BinaryID)
	floatD := types.Val{types.FloatID, float64(13.25)}
	err = types.Marshal(floatD, &fdata)
	require.NoError(t, err)
	addEdgeToTypedValue(t, "power", 1, types.FloatID, fdata.Value.([]byte), nil)

	addEdgeToValue(t, "address", 1, "31, 32 street, Jupiter", nil)

	boolD := types.Val{types.BoolID, true}
	err = types.Marshal(boolD, &data)
	require.NoError(t, err)
	addEdgeToTypedValue(t, "alive", 1, types.BoolID, data.Value.([]byte), nil)
	addEdgeToTypedValue(t, "alive", 23, types.BoolID, data.Value.([]byte), nil)

	boolD = types.Val{types.BoolID, false}
	err = types.Marshal(boolD, &data)
	require.NoError(t, err)
	addEdgeToTypedValue(t, "alive", 25, types.BoolID, data.Value.([]byte), nil)
	addEdgeToTypedValue(t, "alive", 31, types.BoolID, data.Value.([]byte), nil)

	addEdgeToValue(t, "age", 1, "38", nil)
	addEdgeToValue(t, "survival_rate", 1, "98.99", nil)
	addEdgeToValue(t, "sword_present", 1, "true", nil)
	addEdgeToValue(t, "_xid_", 1, "mich", nil)

	addPassword(t, 1, "password", "123456")

	// Now let's add a name for each of the friends, except 101.
	addEdgeToTypedValue(t, "name", 23, types.StringID, []byte("Rick Grimes"), nil)
	addEdgeToValue(t, "age", 23, "15", nil)
	addPassword(t, 23, "pass", "654321")

	src.Value = []byte(`{"Type":"Polygon", "Coordinates":[[[0.0,0.0], [2.0,0.0], [2.0, 2.0], [0.0, 2.0], [0.0, 0.0]]]}`)
	coord, err = types.Convert(src, types.GeoID)
	require.NoError(t, err)
	gData = types.ValueForType(types.BinaryID)
	err = types.Marshal(coord, &gData)
	require.NoError(t, err)
	addEdgeToTypedValue(t, "loc", 23, types.GeoID, gData.Value.([]byte), nil)

	addEdgeToValue(t, "address", 23, "21, mark street, Mars", nil)
	addEdgeToValue(t, "name", 24, "Glenn Rhee", nil)
	addEdgeToValue(t, "_xid_", 24, `g\"lenn`, nil)
	src.Value = []byte(`{"Type":"Point", "Coordinates":[1.10001,2.000001]}`)
	coord, err = types.Convert(src, types.GeoID)
	require.NoError(t, err)
	gData = types.ValueForType(types.BinaryID)
	err = types.Marshal(coord, &gData)
	require.NoError(t, err)
	addEdgeToTypedValue(t, "loc", 24, types.GeoID, gData.Value.([]byte), nil)

	addEdgeToValue(t, "name", 110, "Alice", nil)
	addEdgeToValue(t, "_xid_", 110, "a.bc", nil)
	addEdgeToValue(t, "name", 25, "Daryl Dixon", nil)
	addEdgeToValue(t, "name", 31, "Andrea", nil)
	addEdgeToValue(t, "name", 2300, "Andre", nil)
	src.Value = []byte(`{"Type":"Point", "Coordinates":[2.0, 2.0]}`)
	coord, err = types.Convert(src, types.GeoID)
	require.NoError(t, err)
	gData = types.ValueForType(types.BinaryID)
	err = types.Marshal(coord, &gData)
	require.NoError(t, err)
	addEdgeToTypedValue(t, "loc", 31, types.GeoID, gData.Value.([]byte), nil)

	addEdgeToValue(t, "dob", 1, "1910-01-01", nil)
	addEdgeToValue(t, "dob", 23, "1910-01-02", nil)
	addEdgeToValue(t, "dob", 24, "1909-05-05", nil)
	addEdgeToValue(t, "dob", 25, "1909-01-10", nil)
	addEdgeToValue(t, "dob", 31, "1901-01-15", nil)

	addEdgeToValue(t, "age", 24, "15", nil)
	addEdgeToValue(t, "age", 25, "17", nil)
	addEdgeToValue(t, "age", 31, "19", nil)

	f1 := types.Val{Tid: types.FloatID, Value: 1.6}
	fData := types.ValueForType(types.BinaryID)
	err = types.Marshal(f1, &fData)
	require.NoError(t, err)
	addEdgeToTypedValue(t, "survival_rate", 23, types.FloatID, fData.Value.([]byte), nil)
	addEdgeToTypedValue(t, "survival_rate", 24, types.FloatID, fData.Value.([]byte), nil)
	addEdgeToTypedValue(t, "survival_rate", 25, types.FloatID, fData.Value.([]byte), nil)
	addEdgeToTypedValue(t, "survival_rate", 31, types.FloatID, fData.Value.([]byte), nil)

	// GEO stuff
	p := geom.NewPoint(geom.XY).MustSetCoords(geom.Coord{-122.082506, 37.4249518})
	addGeoData(t, ps, 5101, p, "Googleplex")

	p = geom.NewPoint(geom.XY).MustSetCoords(geom.Coord{-122.080668, 37.426753})
	addGeoData(t, ps, 5102, p, "Shoreline Amphitheater")

	p = geom.NewPoint(geom.XY).MustSetCoords(geom.Coord{-122.2527428, 37.513653})
	addGeoData(t, ps, 5103, p, "San Carlos Airport")

	poly := geom.NewPolygon(geom.XY).MustSetCoords([][]geom.Coord{
		{{-121.6, 37.1}, {-122.4, 37.3}, {-122.6, 37.8}, {-122.5, 38.3}, {-121.9, 38},
			{-121.6, 37.1}},
	})
	addGeoData(t, ps, 5104, poly, "SF Bay area")
	poly = geom.NewPolygon(geom.XY).MustSetCoords([][]geom.Coord{
		{{-122.06, 37.37}, {-122.1, 37.36}, {-122.12, 37.4}, {-122.11, 37.43},
			{-122.04, 37.43}, {-122.06, 37.37}},
	})
	addGeoData(t, ps, 5105, poly, "Mountain View")
	poly = geom.NewPolygon(geom.XY).MustSetCoords([][]geom.Coord{
		{{-122.25, 37.49}, {-122.28, 37.49}, {-122.27, 37.51}, {-122.25, 37.52},
			{-122.24, 37.51}},
	})
	addGeoData(t, ps, 5106, poly, "San Carlos")

	addEdgeToValue(t, "film.film.initial_release_date", 23, "1900-01-02", nil)
	addEdgeToValue(t, "film.film.initial_release_date", 24, "1909-05-05", nil)
	addEdgeToValue(t, "film.film.initial_release_date", 25, "1929-01-10", nil)
	addEdgeToValue(t, "film.film.initial_release_date", 31, "1801-01-15", nil)

	// for aggregator(sum) test
	{
		data := types.ValueForType(types.BinaryID)
		intD := types.Val{types.IntID, int64(4)}
		err = types.Marshal(intD, &data)
		require.NoError(t, err)
		addEdgeToTypedValue(t, "shadow_deep", 23, types.IntID, data.Value.([]byte), nil)
	}
	{
		data := types.ValueForType(types.BinaryID)
		intD := types.Val{types.IntID, int64(14)}
		err = types.Marshal(intD, &data)
		require.NoError(t, err)
		addEdgeToTypedValue(t, "shadow_deep", 24, types.IntID, data.Value.([]byte), nil)
	}

	// Natural Language Processing test data
	// 0x1001 is uid of interest for language tests
	addEdgeToLangValue(t, "name", 0x1001, "Badger", "", nil)
	addEdgeToLangValue(t, "name", 0x1001, "European badger", "en", nil)
	addEdgeToLangValue(t, "name", 0x1001, "European badger barger European", "xx", nil)
	addEdgeToLangValue(t, "name", 0x1001, "Borsuk europejski", "pl", nil)
	addEdgeToLangValue(t, "name", 0x1001, "Europäischer Dachs", "de", nil)
	addEdgeToLangValue(t, "name", 0x1001, "Барсук", "ru", nil)
	addEdgeToLangValue(t, "name", 0x1001, "Blaireau européen", "fr", nil)
	addEdgeToLangValue(t, "name", 0x1002, "Honey badger", "en", nil)
	addEdgeToLangValue(t, "name", 0x1003, "Honey bee", "en", nil)
	// data for bug (#945), also used by test for #1010
	addEdgeToLangValue(t, "name", 0x1004, "Артём Ткаченко", "ru", nil)
	addEdgeToLangValue(t, "name", 0x1004, "Artem Tkachenko", "en", nil)

	// regex test data
	// 0x1234 is uid of interest for regex testing
	addEdgeToValue(t, "name", 0x1234, "Regex Master", nil)
	nextId := uint64(0x2000)
	patterns := []string{"mississippi", "missouri", "mission", "missionary",
		"whissle", "transmission", "zipped", "monosiphonic", "vasopressin", "vapoured",
		"virtuously", "zurich", "synopsis", "subsensuously",
		"admission", "commission", "submission", "subcommission", "retransmission", "omission",
		"permission", "intermission", "dimission", "discommission",
	}

	for _, p := range patterns {
		addEdgeToValue(t, "value", nextId, p, nil)
		addEdgeToUID(t, "pattern", 0x1234, nextId, nil)
		nextId++
	}

	addEdgeToValue(t, "name", 240, "Andrea With no friends", nil)
	addEdgeToUID(t, "son", 1, 2300, nil)

	addEdgeToValue(t, "name", 2301, `Alice\"`, nil)

	time.Sleep(5 * time.Millisecond)
}

func TestGetUID(t *testing.T) {
	populateGraph(t)
	query := `
		{
			me(id:0x01) {
				name
				_uid_
				gender
				alive
				friend {
					_uid_
					name
				}
			}
		}
	`
	js := processToFastJSON(t, query)
	require.JSONEq(t,
		`{"me":[{"_uid_":"0x1","alive":true,"friend":[{"_uid_":"0x17","name":"Rick Grimes"},{"_uid_":"0x18","name":"Glenn Rhee"},{"_uid_":"0x19","name":"Daryl Dixon"},{"_uid_":"0x1f","name":"Andrea"},{"_uid_":"0x65"}],"gender":"female","name":"Michonne"}]}`,
		js)
}

func TestReturnUids(t *testing.T) {
	populateGraph(t)
	query := `
		{
			me(id:0x01) {
				name
				_uid_
				gender
				alive
				friend {
					_uid_
					name
				}
			}
		}
	`
	res, err := gql.Parse(gql.Request{Str: query})
	require.NoError(t, err)

	var l Latency
	ctx := context.Background()
	sgl, err := ProcessQuery(ctx, res, &l)
	require.NoError(t, err)

	var buf bytes.Buffer
	mp := map[string]string{
		"a": "123",
	}
	require.NoError(t, ToJson(&l, sgl, &buf, mp, false))
	js := buf.String()
	require.JSONEq(t,
		`{"uids":{"a":"123"},"me":[{"_uid_":"0x1","alive":true,"friend":[{"_uid_":"0x17","name":"Rick Grimes"},{"_uid_":"0x18","name":"Glenn Rhee"},{"_uid_":"0x19","name":"Daryl Dixon"},{"_uid_":"0x1f","name":"Andrea"},{"_uid_":"0x65"}],"gender":"female","name":"Michonne"}]}`,
		js)
}

func TestGetUIDNotInChild(t *testing.T) {
	populateGraph(t)
	query := `
		{
			me(id:0x01) {
				name
				_uid_
				gender
				alive
				friend {
					name
				}
			}
		}
	`
	js := processToFastJSON(t, query)
	require.JSONEq(t,
		`{"me":[{"_uid_":"0x1","alive":true,"gender":"female","name":"Michonne", "friend":[{"name":"Rick Grimes"},{"name":"Glenn Rhee"},{"name":"Daryl Dixon"},{"name":"Andrea"}]}]}`,
		js)
}

func TestCascadeDirective(t *testing.T) {
	populateGraph(t)
	query := `
		{
			me(id:0x01) @cascade {
				name
				gender
				friend {
					name
					friend{
						name
						dob
						age
					}
				}
			}
		}
	`

	js := processToFastJSON(t, query)
	require.JSONEq(t, `{"me":[{"friend":[{"friend":[{"age":38,"dob":"1910-01-01T00:00:00Z","name":"Michonne"}],"name":"Rick Grimes"},{"friend":[{"age":15,"dob":"1909-05-05T00:00:00Z","name":"Glenn Rhee"}],"name":"Andrea"}],"gender":"female","name":"Michonne"}]}`,
		js)
}

func TestLevelBasedFacetVarSum(t *testing.T) {
	populateGraph(t)
	query := `
		{
			friend(id: 1000) {
				path @facets(L1 as weight) {
						path @facets(L2 as weight) {
							c as count(follow)
						}
						L4 as math(c+L2+L1)
				}
			}

			sum(id: var(L4), orderdesc: var(L4)) {
				name
				var(L4)
			}
		}
	`
	js := processToFastJSON(t, query)
	require.JSONEq(t, `{"friend":[{"path":[{"@facets":{"_":{"weight":0.100000}},"path":[{"@facets":{"_":{"weight":0.100000}},"count(follow)":1},{"@facets":{"_":{"weight":1.500000}},"count(follow)":1}]},{"@facets":{"_":{"weight":0.700000}},"path":[{"@facets":{"_":{"weight":0.600000}},"count(follow)":1}],"var(L4)":1.200000}]}],"sum":[{"name":"John","var(L4)":3.900000},{"name":"Matt","var(L4)":1.200000}]}`, js)
}

func TestLevelBasedFacetVarSumError(t *testing.T) {
	populateGraph(t)
	query := `
		{
			friend(id: 1000) {
				path @facets(L1 as weight)
				follow {
					path @facets(L2 as weight)
					L3 as math(L1+L2)
				}
			}

			sum(id: var(L3), orderdesc: var(L3)) {
				name
				var(L3)
			}
		}
	`
	res, err := gql.Parse(gql.Request{Str: query})
	require.NoError(t, err)

	var l Latency
	ctx := context.Background()
	_, err = ProcessQuery(ctx, res, &l)
	require.Error(t, err)
}

func TestLevelBasedSumMix1(t *testing.T) {
	populateGraph(t)
	query := `
		{
			friend(id: 1) {
				a as age
				path @facets(L1 as weight) {
					L2 as math(a+L1)
			 	}
			}
			sum(id: var(L2), orderdesc: var(L2)) {
				name
				var(L2)
			}
		}
	`
	js := processToFastJSON(t, query)
	require.JSONEq(t,
		`{"friend":[{"age":38,"path":[{"@facets":{"_":{"weight":0.200000}},"var(L2)":38.200000},{"@facets":{"_":{"weight":0.100000}},"var(L2)":38.100000}]}],"sum":[{"name":"Glenn Rhee","var(L2)":38.200000},{"name":"Andrea","var(L2)":38.100000}]}`,
		js)
}

func TestLevelBasedFacetVarSum1(t *testing.T) {
	populateGraph(t)
	query := `
		{
			friend(id: 1000) {
				path @facets(L1 as weight) {
					name
					path @facets(L2 as weight)
					L3 as math(L1+L2)
			 }
			}
			sum(id: var(L3), orderdesc: var(L3)) {
				name
				var(L3)
			}
		}
	`
	js := processToFastJSON(t, query)
	require.JSONEq(t,
		`{"friend":[{"path":[{"@facets":{"_":{"weight":0.100000}},"name":"Bob","path":[{"@facets":{"_":{"weight":0.100000}}},{"@facets":{"_":{"weight":1.500000}}}]},{"@facets":{"_":{"weight":0.700000}},"name":"Matt","path":[{"@facets":{"_":{"weight":0.600000}}}],"var(L3)":0.200000}]}],"sum":[{"name":"John","var(L3)":2.900000},{"name":"Matt","var(L3)":0.200000}]}`,
		js)
}

func TestLevelBasedFacetVarSum2(t *testing.T) {
	populateGraph(t)
	query := `
		{
			friend(id: 1000) {
				path @facets(L1 as weight) {
					path @facets(L2 as weight) {
						path @facets(L3 as weight)
						L4 as math(L1+L2+L3)
					}
				}
			}
			sum(id: var(L4), orderdesc: var(L4)) {
				name
				var(L4)
			}
		}
	`
	js := processToFastJSON(t, query)
	require.JSONEq(t,
		`{"friend":[{"path":[{"@facets":{"_":{"weight":0.100000}},"path":[{"@facets":{"_":{"weight":0.100000}},"path":[{"@facets":{"_":{"weight":0.600000}}}]},{"@facets":{"_":{"weight":1.500000}},"var(L4)":0.800000}]},{"@facets":{"_":{"weight":0.700000}},"path":[{"@facets":{"_":{"weight":0.600000}},"var(L4)":0.800000}]}]}],"sum":[{"name":"Bob","var(L4)":2.900000},{"name":"John","var(L4)":0.800000}]}`,
		js)
}

func TestQueryConstMathVal(t *testing.T) {
	populateGraph(t)
	query := `
		{
			f as var(func: anyofterms(name, "Rick Michonne Andrea")) {
				a as math(24/8 * 3)
			}

			AgeOrder(id: var(f)) {
				name
				var(a)
			}
		}
	`
	js := processToFastJSON(t, query)
	require.JSONEq(t,
		`{"AgeOrder":[{"name":"Michonne","var(a)":9.000000},{"name":"Rick Grimes","var(a)":9.000000},{"name":"Andrea","var(a)":9.000000},{"name":"Andrea With no friends","var(a)":9.000000}]}`,
		js)
}

func TestQueryVarValAggSince(t *testing.T) {
	populateGraph(t)
	query := `
		{
			f as var(func: anyofterms(name, "Michonne Andrea Rick")) {
				a as dob
				b as math(since(a)/(60*60*24*365))
			}

			AgeOrder(id: var(f), orderasc: var(b)) {
				name
				var(a)
			}
		}
	`
	js := processToFastJSON(t, query)
	require.JSONEq(t,
		`{"AgeOrder":[{"name":"Rick Grimes","var(a)":"1910-01-02T00:00:00Z"},{"name":"Michonne","var(a)":"1910-01-01T00:00:00Z"},{"name":"Andrea","var(a)":"1901-01-15T00:00:00Z"}]}`,
		js)
}

func TestQueryVarValAggNestedFuncConst(t *testing.T) {
	populateGraph(t)
	query := `
		{
			f as var(func: anyofterms(name, "Michonne Andrea Rick")) {
				a as age
				friend {
					x as age
				}
				n as min(var(x))
				s as max(var(x))
				p as math(a + s % n + 10)
				q as math(a * s * n * -1)
			}

			MaxMe(id: var(f), orderasc: var(p)) {
				name
				var(p)
				var(a)
				var(n)
				var(s)
			}

			MinMe(id: var(f), orderasc: var(q)) {
				name
				var(q)
				var(a)
				var(n)
				var(s)
			}
		}
	`
	js := processToFastJSON(t, query)
	require.JSONEq(t,
		`{"MaxMe":[{"name":"Rick Grimes","var(a)":15,"var(n)":38,"var(p)":25.000000,"var(s)":38},{"name":"Andrea","var(a)":19,"var(n)":15,"var(p)":29.000000,"var(s)":15},{"name":"Michonne","var(a)":38,"var(n)":15,"var(p)":52.000000,"var(s)":19}],"MinMe":[{"name":"Rick Grimes","var(a)":15,"var(n)":38,"var(q)":-21660.000000,"var(s)":38},{"name":"Michonne","var(a)":38,"var(n)":15,"var(q)":-10830.000000,"var(s)":19},{"name":"Andrea","var(a)":19,"var(n)":15,"var(q)":-4275.000000,"var(s)":15}]}`,
		js)
}

func TestQueryVarValAggNestedFuncMinMaxVars(t *testing.T) {
	populateGraph(t)
	query := `
		{
			f as var(func: anyofterms(name, "Michonne Andrea Rick")) {
				a as age
				friend {
					x as age
				}
				n as min(var(x))
				s as max(var(x))
				p as math(max(max(a, s), n))
				q as math(min(min(a, s), n))
			}

			MaxMe(id: var(f), orderasc: var(p)) {
				name
				var(p)
				var(a)
				var(n)
				var(s)
			}

			MinMe(id: var(f), orderasc: var(q)) {
				name
				var(q)
				var(a)
				var(n)
				var(s)
			}
		}
	`
	js := processToFastJSON(t, query)
	require.JSONEq(t,
		`{"MinMe":[{"name":"Michonne","var(a)":38,"var(n)":15,"var(q)":15,"var(s)":19},{"name":"Rick Grimes","var(a)":15,"var(n)":38,"var(q)":15,"var(s)":38},{"name":"Andrea","var(a)":19,"var(n)":15,"var(q)":15,"var(s)":15}],"MaxMe":[{"name":"Andrea","var(a)":19,"var(n)":15,"var(p)":19,"var(s)":15},{"name":"Michonne","var(a)":38,"var(n)":15,"var(p)":38,"var(s)":19},{"name":"Rick Grimes","var(a)":15,"var(n)":38,"var(p)":38,"var(s)":38}]}`,
		js)
}

func TestQueryVarValAggNestedFuncConditional(t *testing.T) {
	populateGraph(t)
	query := `
	{
			f as var(func: anyofterms(name, "Michonne Andrea Rick")) {
				a as age
				friend {
					x as age
				}
				n as min(var(x))
				condLog as math(cond(a > 10, logbase(n, 5), 1))
				condExp as math(cond(a < 40, 1, pow(2, n)))
			}

			LogMe(id: var(f), orderasc: var(condLog)) {
				name
				var(condLog)
				var(n)
				var(a)
			}

			ExpMe(id: var(f), orderasc: var(condExp)) {
				name
				var(condExp)
				var(n)
				var(a)
			}
		}
	`
	js := processToFastJSON(t, query)
	require.JSONEq(t,
		`{"ExpMe":[{"name":"Michonne","var(a)":38,"var(condExp)":1.000000,"var(n)":15},{"name":"Rick Grimes","var(a)":15,"var(condExp)":1.000000,"var(n)":38},{"name":"Andrea","var(a)":19,"var(condExp)":1.000000,"var(n)":15}],"LogMe":[{"name":"Michonne","var(a)":38,"var(condLog)":1.682606,"var(n)":15},{"name":"Andrea","var(a)":19,"var(condLog)":1.682606,"var(n)":15},{"name":"Rick Grimes","var(a)":15,"var(condLog)":2.260159,"var(n)":38}]}`,
		js)
}

func TestQueryVarValAggNestedFuncConditional2(t *testing.T) {
	populateGraph(t)
	query := `
		{
			f as var(func: anyofterms(name, "Michonne Andrea Rick")) {
				a as age
				friend {
					x as age
				}
				n as min(var(x))
				condLog as math(cond(a==38, n/2, 1))
				condExp as math(cond(a!=38, 1, sqrt(2*n)))
			}

			LogMe(id: var(f), orderasc: var(condLog)) {
				name
				var(condLog)
				var(n)
				var(a)
			}

			ExpMe(id: var(f), orderasc: var(condExp)) {
				name
				var(condExp)
				var(n)
				var(a)
			}
		}
	`
	js := processToFastJSON(t, query)
	require.JSONEq(t,
		`{"ExpMe":[{"name":"Rick Grimes","var(a)":15,"var(condExp)":1.000000,"var(n)":38},{"name":"Andrea","var(a)":19,"var(condExp)":1.000000,"var(n)":15},{"name":"Michonne","var(a)":38,"var(condExp)":5.477226,"var(n)":15}],"LogMe":[{"name":"Rick Grimes","var(a)":15,"var(condLog)":1.000000,"var(n)":38},{"name":"Andrea","var(a)":19,"var(condLog)":1.000000,"var(n)":15},{"name":"Michonne","var(a)":38,"var(condLog)":7.500000,"var(n)":15}]}`,
		js)
}

func TestQueryVarValAggNestedFuncUnary(t *testing.T) {
	populateGraph(t)
	query := `
		{
			f as var(func: anyofterms(name, "Michonne Andrea Rick")) {
				a as age
				friend {
					x as age
				}
				n as min(var(x))
				s as max(var(x))
				combiLog as math(a + ln(s - n))
				combiExp as math(a + exp(s - n))
			}

			LogMe(id: var(f), orderasc: var(combiLog)) {
				name
				var(combiLog)
				var(a)
				var(n)
				var(s)
			}

			ExpMe(id: var(f), orderasc: var(combiExp)) {
				name
				var(combiExp)
				var(a)
				var(n)
				var(s)
			}
		}
	`
	js := processToFastJSON(t, query)
	require.JSONEq(t,
		`{"ExpMe":[{"name":"Rick Grimes","var(a)":15,"var(combiExp)":16.000000,"var(n)":38,"var(s)":38},{"name":"Andrea","var(a)":19,"var(combiExp)":20.000000,"var(n)":15,"var(s)":15},{"name":"Michonne","var(a)":38,"var(combiExp)":92.598150,"var(n)":15,"var(s)":19}],"LogMe":[{"name":"Rick Grimes","var(a)":15,"var(combiLog)":-179769313486231570814527423731704356798070567525844996598917476803157260780028538760589558632766878171540458953514382464234321326889464182768467546703537516986049910576551282076245490090389328944075868508455133942304583236903222948165808559332123348274797826204144723168738177180919299881250404026184124858368.000000,"var(n)":38,"var(s)":38},{"name":"Andrea","var(a)":19,"var(combiLog)":-179769313486231570814527423731704356798070567525844996598917476803157260780028538760589558632766878171540458953514382464234321326889464182768467546703537516986049910576551282076245490090389328944075868508455133942304583236903222948165808559332123348274797826204144723168738177180919299881250404026184124858368.000000,"var(n)":15,"var(s)":15},{"name":"Michonne","var(a)":38,"var(combiLog)":39.386294,"var(n)":15,"var(s)":19}]}`,
		js)
}

func TestQueryVarValAggNestedFunc(t *testing.T) {
	populateGraph(t)
	query := `
		{
			f as var(func: anyofterms(name, "Michonne Andrea Rick")) {
				a as age
				friend {
					x as age
				}
				n as min(var(x))
				s as max(var(x))
				combi as math(a + n * s)
			}

			me(id: var(f), orderasc: var(combi)) {
				name
				var(combi)
				var(a)
				var(n)
				var(s)
			}
		}
	`
	js := processToFastJSON(t, query)
	require.JSONEq(t,
		`{"me":[{"name":"Andrea","var(a)":19,"var(combi)":244,"var(n)":15,"var(s)":15},{"name":"Michonne","var(a)":38,"var(combi)":323,"var(n)":15,"var(s)":19},{"name":"Rick Grimes","var(a)":15,"var(combi)":1459,"var(n)":38,"var(s)":38}]}`,
		js)
}

func TestQueryVarValAggMinMaxSelf(t *testing.T) {
	populateGraph(t)
	query := `
		{
			f as var(func: anyofterms(name, "Michonne Andrea Rick")) {
				a as age
				friend {
					x as age
				}
				n as min(var(x))
				s as max(var(x))
				sum as math(n +  a + s)
			}

			me(id: var(f), orderasc: var(sum)) {
				name
				var(sum)
				var(s)
			}
		}
	`
	js := processToFastJSON(t, query)
	require.JSONEq(t,
		`{"me":[{"name":"Andrea","var(s)":15,"var(sum)":49},{"name":"Michonne","var(s)":19,"var(sum)":72},{"name":"Rick Grimes","var(s)":38,"var(sum)":91}]}`,
		js)
}

func TestQueryVarValAggMinMax(t *testing.T) {
	populateGraph(t)
	query := `
		{
			f as var(func: anyofterms(name, "Michonne Andrea Rick")) {
				friend {
					x as age
				}
				n as min(var(x))
				s as max(var(x))
				sum as math(n + s)
			}

			me(id: var(f), orderdesc: var(sum)) {
				name
				var(n)
				var(s)
			}
		}
	`
	js := processToFastJSON(t, query)
	require.JSONEq(t,
		`{"me":[{"name":"Rick Grimes","var(n)":38,"var(s)":38},{"name":"Michonne","var(n)":15,"var(s)":19},{"name":"Andrea","var(n)":15,"var(s)":15}]}`,
		js)
}

func TestQueryVarValAggMinMaxAlias(t *testing.T) {
	populateGraph(t)
	query := `
		{
			f as var(func: anyofterms(name, "Michonne Andrea Rick")) {
				friend {
					x as age
				}
				n as min(var(x))
				s as max(var(x))
				sum as math(n + s)
			}

			me(id: var(f), orderdesc: var(sum)) {
				name
				MinAge: var(n)
				MaxAge: var(s)
			}
		}
	`
	js := processToFastJSON(t, query)
	require.JSONEq(t,
		`{"me":[{"name":"Rick Grimes","MinAge":38,"MaxAge":38},{"name":"Michonne","MinAge":15,"MaxAge":19},{"name":"Andrea","MinAge":15,"MaxAge":15}]}`,
		js)
}

func TestQueryVarValAggMul(t *testing.T) {
	populateGraph(t)
	query := `
		{
			var(id: 1) {
				f as friend {
					n as age
					s as count(friend)
					mul as math(n * s)
				}
			}

			me(id: var(f), orderdesc: var(mul)) {
				name
				var(s)
				var(n)
				var(mul)
			}
		}
	`
	js := processToFastJSON(t, query)
	require.JSONEq(t,
		`{"me":[{"name":"Andrea","var(mul)":19.000000,"var(n)":19,"var(s)":1},{"name":"Rick Grimes","var(mul)":15.000000,"var(n)":15,"var(s)":1},{"name":"Glenn Rhee","var(mul)":0.000000,"var(n)":15,"var(s)":0},{"name":"Daryl Dixon","var(mul)":0.000000,"var(n)":17,"var(s)":0},{"var(mul)":0.000000,"var(s)":0}]}`,
		js)
}

func TestQueryVarValAggOrderDesc(t *testing.T) {
	populateGraph(t)
	query := `
		{
			info(id: 1) {
				f as friend {
					n as age
					s as count(friend)
					sum as math(n + s)
				}
			}

			me(id: var(f), orderdesc: var(sum)) {
				name
				age
				count(friend)
			}
		}
	`
	js := processToFastJSON(t, query)
	require.JSONEq(t,
		`{"info":[{"friend":[{"age":15,"count(friend)":1,"var(sum)":16.000000},{"age":15,"count(friend)":0,"var(sum)":15.000000},{"age":17,"count(friend)":0,"var(sum)":17.000000},{"age":19,"count(friend)":1,"var(sum)":20.000000},{"count(friend)":0,"var(sum)":0.000000}]}],"me":[{"age":19,"count(friend)":1,"name":"Andrea"},{"age":17,"count(friend)":0,"name":"Daryl Dixon"},{"age":15,"count(friend)":1,"name":"Rick Grimes"},{"age":15,"count(friend)":0,"name":"Glenn Rhee"},{"count(friend)":0}]}`,
		js)
}

func TestQueryVarValAggOrderAsc(t *testing.T) {
	populateGraph(t)
	query := `
		{
			var(id: 1) {
				f as friend {
					n as age
					s as survival_rate
					sum as math(n + s)
				}
			}

			me(id: var(f), orderasc: var(sum)) {
				name
				age
				survival_rate
			}
		}
	`
	js := processToFastJSON(t, query)
	require.JSONEq(t,
		`{"me":[{"age":15,"name":"Rick Grimes","survival_rate":1.600000},{"age":15,"name":"Glenn Rhee","survival_rate":1.600000},{"age":17,"name":"Daryl Dixon","survival_rate":1.600000},{"age":19,"name":"Andrea","survival_rate":1.600000}]}`,
		js)
}

func TestQueryVarValOrderAsc(t *testing.T) {
	populateGraph(t)
	query := `
		{
			var(id: 1) {
				f as friend {
					n as name
				}
			}

			me(id: var(f), orderasc: var(n)) {
				name
			}
		}
	`
	js := processToFastJSON(t, query)
	require.JSONEq(t,
		`{"me":[{"name":"Andrea"},{"name":"Daryl Dixon"},{"name":"Glenn Rhee"},{"name":"Rick Grimes"}]}`,
		js)
}

func TestQueryVarValOrderDob(t *testing.T) {
	populateGraph(t)
	query := `
		{
			var(id: 1) {
				f as friend {
					n as dob
				}
			}

			me(id: var(f), orderasc: var(n)) {
				name
				dob
			}
		}
	`
	js := processToFastJSON(t, query)
	require.JSONEq(t,
		`{"me":[{"name":"Andrea", "dob":"1901-01-15T00:00:00Z"},{"name":"Daryl Dixon", "dob":"1909-01-10T00:00:00Z"},{"name":"Glenn Rhee", "dob":"1909-05-05T00:00:00Z"},{"name":"Rick Grimes", "dob":"1910-01-02T00:00:00Z"}]}`,
		js)
}

func TestQueryVarValOrderDesc(t *testing.T) {
	populateGraph(t)
	query := `
		{
			var(id: 1) {
				f as friend {
					n as name
				}
			}

			me(id: var(f), orderdesc: var(n)) {
				name
			}
		}
	`
	js := processToFastJSON(t, query)
	require.JSONEq(t,
		`{"me":[{"name":"Rick Grimes"},{"name":"Glenn Rhee"},{"name":"Daryl Dixon"},{"name":"Andrea"}]}`,
		js)
}

func TestQueryVarValOrderDescMissing(t *testing.T) {
	populateGraph(t)
	query := `
		{
			var(id: 1034) {
				f As friend {
					n As name
				}
			}

			me(id: var(f), orderdesc: var(n)) {
				name
			}
		}
	`
	js := processToFastJSON(t, query)
	require.JSONEq(t, `{}`, js)
}

func TestGroupByRootProto(t *testing.T) {
	populateGraph(t)
	query := `
	{
		me(id: [1, 23, 24, 25, 31]) @groupby(age) {
				count(_uid_)
		}
	}
	`
	pb := processToPB(t, query, map[string]string{}, false)
	resreq := `attribute: "_root_"
children: <
  attribute: "me"
  children: <
    attribute: "@groupby"
    properties: <
      prop: "age"
      value: <
        int_val: 17
      >
    >
    properties: <
      prop: "count"
      value: <
        int_val: 1
      >
    >
  >
  children: <
    attribute: "@groupby"
    properties: <
      prop: "age"
      value: <
        int_val: 19
      >
    >
    properties: <
      prop: "count"
      value: <
        int_val: 1
      >
    >
  >
  children: <
    attribute: "@groupby"
    properties: <
      prop: "age"
      value: <
        int_val: 38
      >
    >
    properties: <
      prop: "count"
      value: <
        int_val: 1
      >
    >
  >
  children: <
    attribute: "@groupby"
    properties: <
      prop: "age"
      value: <
        int_val: 15
      >
    >
    properties: <
      prop: "count"
      value: <
        int_val: 2
      >
    >
  >
>
`
	res := proto.MarshalTextString(pb[0])
	require.EqualValues(t,
		resreq,
		res)
}

func TestGroupByRoot(t *testing.T) {
	populateGraph(t)
	query := `
	{
		me(id: [1, 23, 24, 25, 31]) @groupby(age) {
				count(_uid_)
		}
	}
	`
	js := processToFastJSON(t, query)
	require.JSONEq(t,
		`{"me":[{"@groupby":[{"age":17,"count":1},{"age":19,"count":1},{"age":38,"count":1},{"age":15,"count":2}]}]}`,
		js)
}
func TestGroupBy_RepeatAttr(t *testing.T) {
	populateGraph(t)
	query := `
	{
		me(id: 1) {
			friend @groupby(age) {
				count(_uid_)
			}
			friend {
				name
				age
			}
			name
		}
	}
	`
	js := processToFastJSON(t, query)
	require.JSONEq(t,
		`{"me":[{"friend":[{"@groupby":[{"age":17,"count":1},{"age":19,"count":1},{"age":15,"count":2}]},{"age":15,"name":"Rick Grimes"},{"age":15,"name":"Glenn Rhee"},{"age":17,"name":"Daryl Dixon"},{"age":19,"name":"Andrea"}],"name":"Michonne"}]}`,
		js)
}

func TestGroupBy(t *testing.T) {
	populateGraph(t)
	query := `
	{
		age(id: 1) {
			friend {
				age
				name
			}
		}

		me(id: 1) {
			friend @groupby(age) {
				count(_uid_)
			}
			name
		}
	}
	`
	js := processToFastJSON(t, query)
	require.JSONEq(t,
		`{"age":[{"friend":[{"age":15,"name":"Rick Grimes"},{"age":15,"name":"Glenn Rhee"},{"age":17,"name":"Daryl Dixon"},{"age":19,"name":"Andrea"}]}],"me":[{"friend":[{"@groupby":[{"age":17,"count":1},{"age":19,"count":1},{"age":15,"count":2}]}],"name":"Michonne"}]}`,
		js)
}

func TestGroupByCountVar(t *testing.T) {
	populateGraph(t)
	query := `
		{
			var(id: 1) {
				friend @groupby(school) {
					a as count(_uid_)
				}
			}

			order(id:var(a), orderdesc: var(a)) {
				name
				var(a)
			}
		}
	`
	js := processToFastJSON(t, query)
	require.JSONEq(t,
		`{"order":[{"name":"School B","var(a)":3},{"name":"School A","var(a)":2}]}`,
		js)
}
func TestGroupByAggVar(t *testing.T) {
	populateGraph(t)
	query := `
		{
			var(id: 1) {
				friend @groupby(school) {
					a as max(name)
					b as min(name)
				}
			}

			orderMax(id:var(a), orderdesc: var(a)) {
				name
				var(a)
			}

			orderMin(id:var(b), orderdesc: var(b)) {
				name
				var(b)
			}
		}
	`
	js := processToFastJSON(t, query)
	require.JSONEq(t,
		`{"orderMax":[{"name":"School B","var(a)":"Rick Grimes"},{"name":"School A","var(a)":"Glenn Rhee"}],"orderMin":[{"name":"School A","var(b)":"Daryl Dixon"},{"name":"School B","var(b)":"Andrea"}]}`,
		js)
}

func TestGroupByAgg(t *testing.T) {
	populateGraph(t)
	query := `
		{
			me(id: 1) {
				friend @groupby(age) {
					max(name)
				}
			}
		}
	`
	js := processToFastJSON(t, query)
	require.JSONEq(t,
		`{"me":[{"friend":[{"@groupby":[{"age":17,"max(name)":"Daryl Dixon"},{"age":19,"max(name)":"Andrea"},{"age":15,"max(name)":"Rick Grimes"}]}]}]}`,
		js)
}

func TestGroupByMulti(t *testing.T) {
	populateGraph(t)
	query := `
		{
			me(id: 1) {
				friend @groupby(friend,name) {
					count(_uid_)
				}
			}
		}
	`
	js := processToFastJSON(t, query)
	require.JSONEq(t,
		`{"me":[{"friend":[{"@groupby":[{"count":1,"friend":"0x1","name":"Rick Grimes"},{"count":1,"friend":"0x18","name":"Andrea"}]}]}]}`,
		js)
}

func TestMultiEmptyBlocks(t *testing.T) {
	populateGraph(t)
	query := `
		{
			you(id:0x01) {
			}

			me(id: 0x02) {
			}
		}
	`
	js := processToFastJSON(t, query)
	require.JSONEq(t,
		`{}`,
		js)
}

func TestUseVarsMultiCascade1(t *testing.T) {
	populateGraph(t)
	query := `
		{
			him(id:0x01) @cascade {
				L as friend {
					B as friend
					name
			 	}
			}

			me(id: var(L, B)) {
				name
			}
		}
	`
	js := processToFastJSON(t, query)
	require.JSONEq(t,
		`{"him": [{"friend":[{"name":"Rick Grimes"}, {"name":"Andrea"}]}], "me":[{"name":"Michonne"},{"name":"Rick Grimes"},{"name":"Glenn Rhee"}, {"name":"Andrea"}]}`,
		js)
}

func TestUseVarsMultiCascade(t *testing.T) {
	populateGraph(t)
	query := `
		{
			var(id:0x01) @cascade {
				L as friend {
				 	B as friend
				}
			}

			me(id: var(L, B)) {
				name
			}
		}
	`
	js := processToFastJSON(t, query)
	require.JSONEq(t,
		`{"me":[{"name":"Michonne"},{"name":"Rick Grimes"},{"name":"Glenn Rhee"}, {"name":"Andrea"}]}`,
		js)
}

func TestUseVarsMultiOrder(t *testing.T) {
	populateGraph(t)
	query := `
		{
			var(id:0x01) {
				L as friend(first:2, orderasc: dob)
			}

			var(id:0x01) {
				G as friend(first:2, offset:2, orderasc: dob)
			}

			friend1(id: var(L)) {
				name
			}

			friend2(id: var(G)) {
				name
			}
		}
	`
	js := processToFastJSON(t, query)
	require.JSONEq(t,
		`{"friend1":[{"name":"Daryl Dixon"}, {"name":"Andrea"}],"friend2":[{"name":"Rick Grimes"},{"name":"Glenn Rhee"}]}`,
		js)
}

func TestFilterFacetVar(t *testing.T) {
	populateGraph(t)
	query := `
		{
			friend(id:0x01) {
				path @facets(L as weight) {
					name
				 	friend @filter(var(L)) {
						name
						var(L)
					}
				}
			}
		}
	`
	js := processToFastJSON(t, query)
	require.JSONEq(t,
		`{"friend":[{"path":[{"@facets":{"_":{"weight":0.200000}},"name":"Glenn Rhee"},{"@facets":{"_":{"weight":0.100000}},"friend":[{"name":"Glenn Rhee","var(L)":0.200000}],"name":"Andrea"}]}]}`,
		js)
}

func TestFilterFacetVar1(t *testing.T) {
	populateGraph(t)
	query := `
		{
			friend(id:0x01) {
				path @facets(L as weight1) {
					name
				 	friend @filter(var(L)){
						name
						var(L)
					}
				}
			}
		}
	`
	js := processToFastJSON(t, query)
	require.JSONEq(t,
		`{"friend":[{"path":[{"name":"Glenn Rhee"},{"@facets":{"_":{"weight1":0.200000}},"name":"Andrea"}]}]}`,
		js)
}

func TestUseVarsFilterVarReuse1(t *testing.T) {
	populateGraph(t)
	query := `
		{
			friend(id:0x01) {
				friend {
					L as friend {
						name
						friend @filter(var(L)) {
							name
						}
					}
				}
			}
		}
	`
	js := processToFastJSON(t, query)
	require.JSONEq(t,
		`{"friend":[{"friend":[{"friend":[{"name":"Michonne", "friend":[{"name":"Glenn Rhee"}]}]}, {"friend":[{"name":"Glenn Rhee"}]}]}]}`,
		js)
}

func TestUseVarsFilterVarReuse2(t *testing.T) {
	populateGraph(t)
	query := `
		{
			friend(func:anyofterms(name, "Michonne Andrea Glenn")) {
				friend {
				 L as friend {
					 name
					 friend @filter(var(L)) {
						name
					}
				}
			}
		}
	}
	`
	js := processToFastJSON(t, query)
	require.JSONEq(t,
		`{"friend":[{"friend":[{"friend":[{"name":"Michonne", "friend":[{"name":"Glenn Rhee"}]}]}, {"friend":[{"name":"Glenn Rhee"}]}]}]}`,
		js)
}

func TestVarInAggError(t *testing.T) {
	populateGraph(t)
	query := `
    {
			var(id: 1) {
				friend {
					a as age
				}
			}

			# var not allowed in min filter
			me(func: min(var(a))) {
				name
			}
		}
  `
	res, err := gql.Parse(gql.Request{Str: query})
	require.NoError(t, err)

	var l Latency
	ctx := context.Background()
	_, err = ProcessQuery(ctx, res, &l)
	require.Error(t, err)
}

func TestVarInIneqError(t *testing.T) {
	populateGraph(t)
	query := `
    {
			var(id: 1) {
				f as friend {
					a as age
				}
			}

			me(id: var(f)) @filter(gt(var(a), "alice")) {
				name
			}
		}
  `
	res, err := gql.Parse(gql.Request{Str: query})
	require.NoError(t, err)

	var l Latency
	ctx := context.Background()
	_, err = ProcessQuery(ctx, res, &l)
	require.Error(t, err)
}

func TestVarInIneqScore(t *testing.T) {
	populateGraph(t)
	query := `
    {
			var(id: 1) {
				friend {
					a as age
					s as count(friend)
					score as math(2*a + 3 * s + 1)
				}
			}

			me(func: ge(var(score), 35)) {
				name
				var(score)
				var(a)
				var(s)
			}
		}
  `
	js := processToFastJSON(t, query)
	require.JSONEq(t, `{"me":[{"name":"Daryl Dixon","var(a)":17,"var(s)":0,"var(score)":35.000000},{"name":"Andrea","var(a)":19,"var(s)":1,"var(score)":42.000000}]}`,
		js)
}

func TestVarInIneq(t *testing.T) {
	populateGraph(t)
	query := `
    {
			var(id: 1) {
				f as friend {
					a as age
				}
			}

			me(id: var(f)) @filter(gt(var(a), 18)) {
				name
			}
		}
  `
	js := processToFastJSON(t, query)
	require.JSONEq(t, `{"me":[{"name":"Andrea"}]}`, js)
}

func TestVarInIneq2(t *testing.T) {
	populateGraph(t)
	query := `
    {
			var(id: 1) {
				friend {
					a as age
				}
			}

			me(func: gt(var(a), 18)) {
				name
			}
		}
  `
	js := processToFastJSON(t, query)
	require.JSONEq(t, `{"me":[{"name":"Andrea"}]}`, js)
}

func TestNestedFuncRoot(t *testing.T) {
	populateGraph(t)
	posting.CommitLists(10, 1)
	time.Sleep(100 * time.Millisecond)
	query := `
    {
			me(func: gt(count(friend), 2)) {
				name
			}
		}
  `
	js := processToFastJSON(t, query)
	require.JSONEq(t, `{"me":[{"name":"Michonne"}]}`, js)
}

func TestNestedFuncRoot2(t *testing.T) {
	populateGraph(t)
	posting.CommitLists(10, 1)
	time.Sleep(100 * time.Millisecond)
	query := `
		{
			me(func: ge(count(friend), 1)) {
				name
			}
		}
  `
	js := processToFastJSON(t, query)
	require.JSONEq(t, `{"me":[{"name":"Michonne"},{"name":"Rick Grimes"},{"name":"Andrea"}]}`, js)
}

func TestRecurseQuery(t *testing.T) {
	populateGraph(t)
	query := `
		{
			recurse(id:0x01) {
				friend
				name
			}
		}`
	js := processToFastJSON(t, query)
	require.JSONEq(t,
		`{"recurse":[{"name":"Michonne", "friend":[{"name":"Rick Grimes", "friend":[{"name":"Michonne"}]},{"name":"Glenn Rhee"},{"name":"Daryl Dixon"},{"name":"Andrea", "friend":[{"name":"Glenn Rhee"}]}]}]}`, js)
}

func TestRecurseQueryLimitDepth(t *testing.T) {
	populateGraph(t)
	query := `
		{
			recurse(id:0x01, depth: 2) {
				friend
				name
			}
		}`
	js := processToFastJSON(t, query)
	require.JSONEq(t,
		`{"recurse":[{"name":"Michonne", "friend":[{"name":"Rick Grimes"},{"name":"Glenn Rhee"},{"name":"Daryl Dixon"},{"name":"Andrea"}]}]}`, js)
}

func TestShortestPath_ExpandError(t *testing.T) {
	populateGraph(t)
	query := `
		{
			A as shortest(from:0x01, to:101) {
				expand(_all_)
			}

			me(id: var( A)) {
				name
			}
		}`
	res, err := gql.Parse(gql.Request{Str: query})
	require.NoError(t, err)

	var l Latency
	ctx := context.Background()
	_, err = ProcessQuery(ctx, res, &l)
	require.Error(t, err)
}

func TestShortestPath_NoPath(t *testing.T) {
	populateGraph(t)
	query := `
		{
			A as shortest(from:0x01, to:101) {
				path
				follow
			}

			me(id: var( A)) {
				name
			}
		}`
	js := processToFastJSON(t, query)
	require.JSONEq(t,
		`{}`,
		js)
}

func TestShortestPath(t *testing.T) {
	populateGraph(t)
	query := `
		{
			A as shortest(from:0x01, to:31) {
				friend
			}

			me(id: var( A)) {
				name
			}
		}`
	js := processToFastJSON(t, query)
	require.JSONEq(t,
		`{"_path_":[{"_uid_":"0x1","friend":[{"_uid_":"0x1f"}]}],"me":[{"name":"Michonne"},{"name":"Andrea"}]}`,
		js)
}

func TestShortestPathRev(t *testing.T) {
	populateGraph(t)
	query := `
		{
			A as shortest(from:23, to:1) {
				friend
			}

			me(id: var( A)) {
				name
			}
		}`
	js := processToFastJSON(t, query)
	require.JSONEq(t,
		`{"_path_":[{"_uid_":"0x17","friend":[{"_uid_":"0x1"}]}],"me":[{"name":"Rick Grimes"},{"name":"Michonne"}]}`,
		js)
}

func TestFacetVarRetrieval(t *testing.T) {
	populateGraph(t)
	query := `
		{
			var(id:1) {
				path @facets(f as weight)
			}

			me(id: 24) {
				var(f)
			}
		}`
	js := processToFastJSON(t, query)
	require.JSONEq(t,
		`{"me":[{"var(f)":0.200000}]}`,
		js)
}

func TestFacetVarRetrieveOrder(t *testing.T) {
	populateGraph(t)
	query := `
		{
			var(id:1) {
				path @facets(f as weight)
			}

			me(id: var(f), orderasc: var(f)) {
				name
				var(f)
			}
		}`
	js := processToFastJSON(t, query)
	require.JSONEq(t,
		`{"me":[{"name":"Andrea","var(f)":0.100000},{"name":"Glenn Rhee","var(f)":0.200000}]}`,
		js)
}

func TestShortestPathWeightsMultiFacet_Error(t *testing.T) {
	populateGraph(t)
	query := `
		{
			A as shortest(from:1, to:1002) {
				path @facets(weight, weight1)
			}

			me(id: var( A)) {
				name
			}
		}`
	res, err := gql.Parse(gql.Request{Str: query})
	require.NoError(t, err)

	var l Latency
	ctx := context.Background()
	_, err = ProcessQuery(ctx, res, &l)
	require.Error(t, err)
}

func TestShortestPathWeights(t *testing.T) {
	populateGraph(t)
	query := `
		{
			A as shortest(from:1, to:1002) {
				path @facets(weight)
			}

			me(id: var( A)) {
				name
			}
		}`
	js := processToFastJSON(t, query)
	require.JSONEq(t,
		`{"_path_":[{"_uid_":"0x1","path":[{"@facets":{"_":{"weight":0.100000}},"_uid_":"0x1f","path":[{"@facets":{"_":{"weight":0.100000}},"_uid_":"0x3e8","path":[{"@facets":{"_":{"weight":0.100000}},"_uid_":"0x3e9","path":[{"@facets":{"_":{"weight":0.100000}},"_uid_":"0x3ea"}]}]}]}]}],"me":[{"name":"Michonne"},{"name":"Andrea"},{"name":"Alice"},{"name":"Bob"},{"name":"Matt"}]}`,
		js)
}

func TestShortestPath2(t *testing.T) {
	populateGraph(t)
	query := `
		{
			A as shortest(from:0x01, to:1000) {
				path
			}

			me(id: var( A)) {
				name
			}
		}`
	js := processToFastJSON(t, query)
	require.JSONEq(t,
		`{"_path_":[{"_uid_":"0x1","path":[{"_uid_":"0x1f","path":[{"_uid_":"0x3e8"}]}]}],"me":[{"name":"Michonne"},{"name":"Andrea"},{"name":"Alice"}]}
`,
		js)
}

func TestShortestPath4(t *testing.T) {
	populateGraph(t)
	query := `
		{
			A as shortest(from:1, to:1003) {
				path
				follow
			}

			me(id: var( A)) {
				name
			}
		}`
	js := processToFastJSON(t, query)
	require.JSONEq(t,
		`{"_path_":[{"_uid_":"0x1","follow":[{"_uid_":"0x1f","follow":[{"_uid_":"0x3e9","follow":[{"_uid_":"0x3eb"}]}]}]}],"me":[{"name":"Michonne"},{"name":"Andrea"},{"name":"Bob"},{"name":"John"}]}`,
		js)
}

func TestShortestPath_filter(t *testing.T) {
	populateGraph(t)
	query := `
		{
			A as shortest(from:1, to:1002) {
				path @filter(not anyofterms(name, "alice"))
				follow
			}

			me(id: var( A)) {
				name
			}
		}`
	js := processToFastJSON(t, query)
	require.JSONEq(t,
		`{"_path_":[{"_uid_":"0x1","follow":[{"_uid_":"0x1f","follow":[{"_uid_":"0x3e9","path":[{"_uid_":"0x3ea"}]}]}]}],"me":[{"name":"Michonne"},{"name":"Andrea"},{"name":"Bob"},{"name":"Matt"}]}`,
		js)
}

func TestShortestPath_filter2(t *testing.T) {
	populateGraph(t)
	query := `
		{
			A as shortest(from:1, to:1002) {
				path @filter(not anyofterms(name, "alice"))
				follow @filter(not anyofterms(name, "bob"))
			}

			me(id: var(A)) {
				name
			}
		}`
	js := processToFastJSON(t, query)
	require.JSONEq(t,
		`{}`,
		js)
}

func TestUseVarsFilterMultiId(t *testing.T) {
	populateGraph(t)
	query := `
		{
			var(id:0x01) {
				L as friend {
					friend
				}
			}

			var(id:31) {
				G as friend
			}

			friend(func:anyofterms(name, "Michonne Andrea Glenn")) @filter(var(G, L)) {
				name
			}
		}
	`
	js := processToFastJSON(t, query)
	require.JSONEq(t,
		`{"friend":[{"name":"Glenn Rhee"},{"name":"Andrea"}]}`,
		js)
}

func TestUseVarsMultiFilterId(t *testing.T) {
	populateGraph(t)
	query := `
		{
			var(id:0x01) {
				L as friend
			}

			var(id:31) {
				G as friend
			}

			friend(id: var(L)) @filter(var(G)) {
				name
			}
		}
	`
	js := processToFastJSON(t, query)
	require.JSONEq(t,
		`{"friend":[{"name":"Glenn Rhee"}]}`,
		js)
}

func TestUseVarsCascade(t *testing.T) {
	populateGraph(t)
	query := `
		{
			var(id:0x01) @cascade {
				L as friend {
				  friend
				}
			}

			me(id: var(L)) {
				name
			}
		}
	`
	js := processToFastJSON(t, query)
	require.JSONEq(t,
		`{"me":[{"name":"Rick Grimes"}, {"name":"Andrea"} ]}`,
		js)
}

func TestUseVars(t *testing.T) {
	populateGraph(t)
	query := `
		{
			var(id:0x01) {
				L as friend
			}

			me(id: var(L)) {
				name
			}
		}
	`
	js := processToFastJSON(t, query)
	require.JSONEq(t,
		`{"me":[{"name":"Rick Grimes"},{"name":"Glenn Rhee"},{"name":"Daryl Dixon"},{"name":"Andrea"}]}`,
		js)
}

func TestGetUIDCount(t *testing.T) {
	populateGraph(t)
	query := `
		{
			me(id:0x01) {
				name
				_uid_
				gender
				alive
				count(friend)
			}
		}
	`
	js := processToFastJSON(t, query)
	require.JSONEq(t,
		`{"me":[{"_uid_":"0x1","alive":true,"count(friend)":5,"gender":"female","name":"Michonne"}]}`,
		js)
}

func TestDebug1(t *testing.T) {
	populateGraph(t)

	// Alright. Now we have everything set up. Let's create the query.
	query := `
		{
			me(id:0x01) {
				name
				gender
				alive
				count(friend)
			}
		}
	`
	res, err := gql.Parse(gql.Request{Str: query})
	require.NoError(t, err)

	var l Latency
	ctx := context.Background()
	ctx = context.WithValue(ctx, "debug", "true")
	sgl, err := ProcessQuery(ctx, res, &l)
	require.NoError(t, err)

	var buf bytes.Buffer
	require.NoError(t, ToJson(&l, sgl, &buf, nil, true))

	var mp map[string]interface{}
	require.NoError(t, json.Unmarshal([]byte(buf.Bytes()), &mp))

	resp := mp["me"]
	uid := resp.([]interface{})[0].(map[string]interface{})["_uid_"].(string)
	require.EqualValues(t, "0x1", uid)

	latency := mp["server_latency"]
	require.NotNil(t, latency)
	_, ok := latency.(map[string]interface{})
	require.True(t, ok)
}

func TestDebug2(t *testing.T) {
	populateGraph(t)

	query := `
		{
			me(id:0x01) {
				name
				gender
				alive
				count(friend)
			}
		}
	`

	js := processToFastJSON(t, query)
	var mp map[string]interface{}
	require.NoError(t, json.Unmarshal([]byte(js), &mp))

	resp := mp["me"]
	uid, ok := resp.([]interface{})[0].(map[string]interface{})["_uid_"].(string)
	require.False(t, ok, "No uid expected but got one %s", uid)
}

func TestDebug3(t *testing.T) {
	populateGraph(t)

	// Alright. Now we have everything set up. Let's create the query.
	query := `
		{
			me(id: [1, 24]) @filter(ge(dob, "1910-01-01")) {
				name
			}
		}
	`
	res, err := gql.Parse(gql.Request{Str: query})
	require.NoError(t, err)

	var l Latency
	ctx := context.Background()
	ctx = context.WithValue(ctx, "debug", "true")
	sgl, err := ProcessQuery(ctx, res, &l)
	require.NoError(t, err)

	var buf bytes.Buffer
	require.NoError(t, ToJson(&l, sgl, &buf, nil, true))

	var mp map[string]interface{}
	require.NoError(t, json.Unmarshal([]byte(buf.Bytes()), &mp))

	resp := mp["me"]
	require.EqualValues(t, 1, len(mp["me"].([]interface{})))
	uid := resp.([]interface{})[0].(map[string]interface{})["_uid_"].(string)
	require.EqualValues(t, "0x1", uid)

	latency := mp["server_latency"]
	require.NotNil(t, latency)
	_, ok := latency.(map[string]interface{})
	require.True(t, ok)
}

func TestCount(t *testing.T) {
	populateGraph(t)

	// Alright. Now we have everything set up. Let's create the query.
	query := `
		{
			me(id:0x01) {
				name
				gender
				alive
				count(friend)
			}
		}
	`

	js := processToFastJSON(t, query)
	require.JSONEq(t,
		`{"me":[{"alive":true,"count(friend)":5,"gender":"female","name":"Michonne"}]}`,
		js)
}
func TestCountAlias(t *testing.T) {
	populateGraph(t)

	// Alright. Now we have everything set up. Let's create the query.
	query := `
		{
			me(id:0x01) {
				name
				gender
				alive
				friendCount: count(friend)
			}
		}
	`

	js := processToFastJSON(t, query)
	require.JSONEq(t,
		`{"me":[{"alive":true,"friendCount":5,"gender":"female","name":"Michonne"}]}`,
		js)
}

func TestCountError1(t *testing.T) {
	// Alright. Now we have everything set up. Let's create the query.
	query := `
		{
			me(id: 0x01) {
				count(friend {
					name
				})
				name
				gender
				alive
			}
		}
	`
	_, err := gql.Parse(gql.Request{Str: query})
	require.Error(t, err)
}

func TestCountError2(t *testing.T) {
	// Alright. Now we have everything set up. Let's create the query.
	query := `
		{
			me(id: 0x01) {
				count(friend {
					c {
						friend
					}
				})
				name
				gender
				alive
			}
		}
	`
	_, err := gql.Parse(gql.Request{Str: query})
	require.Error(t, err)
}

func TestCountError3(t *testing.T) {
	// Alright. Now we have everything set up. Let's create the query.
	query := `
		{
			me(id: 0x01) {
				count(friend
				name
				gender
				alive
			}
		}
	`
	_, err := gql.Parse(gql.Request{Str: query})
	require.Error(t, err)
}

func TestMultiCountSort(t *testing.T) {
	populateGraph(t)
	// Alright. Now we have everything set up. Let's create the query.
	query := `
	{
		f as var(func: anyofterms(name, "michonne rick andrea")) {
		 	n as count(friend)
		}

		countorder(id: var(f), orderasc: var(n)) {
			name
			count(friend)
		}
	}
`
	js := processToFastJSON(t, query)
	require.JSONEq(t,
		`{"countorder":[{"count(friend)":0,"name":"Andrea With no friends"},{"count(friend)":1,"name":"Rick Grimes"},{"count(friend)":1,"name":"Andrea"},{"count(friend)":5,"name":"Michonne"}]}`,
		js)
}

func TestMultiLevelAgg(t *testing.T) {
	populateGraph(t)
	// Alright. Now we have everything set up. Let's create the query.
	query := `
	{
		sumorder(func: anyofterms(name, "michonne rick andrea")) {
			name
			friend {
				s as count(friend)
			}
			sum(var(s))
		}
	}
`
	js := processToFastJSON(t, query)
	require.JSONEq(t,
		`{"sumorder":[{"friend":[{"count(friend)":1},{"count(friend)":0},{"count(friend)":0},{"count(friend)":1},{"count(friend)":0}],"name":"Michonne","sum(var(s))":2},{"friend":[{"count(friend)":5}],"name":"Rick Grimes","sum(var(s))":5},{"friend":[{"count(friend)":0}],"name":"Andrea","sum(var(s))":0},{"name":"Andrea With no friends"}]}`,
		js)
}

func TestMultiLevelAgg1(t *testing.T) {
	populateGraph(t)
	// Alright. Now we have everything set up. Let's create the query.
	query := `
	{
		var(func: anyofterms(name, "michonne rick andrea")) @filter(gt(count(friend), 0)){
			friend {
				s as count(friend)
			}
			ss as sum(var(s))
		}

		sumorder(id: var(ss), orderasc: var(ss)) {
			name
			var(ss)
		}
	}
`
	js := processToFastJSON(t, query)
	require.JSONEq(t,
		`{"sumorder":[{"name":"Andrea","var(ss)":0},{"name":"Michonne","var(ss)":2},{"name":"Rick Grimes","var(ss)":5}]}`,
		js)
}

func TestMultiLevelAgg1Error(t *testing.T) {
	populateGraph(t)
	// Alright. Now we have everything set up. Let's create the query.
	query := `
	{
		var(func: anyofterms(name, "michonne rick andrea")) @filter(gt(count(friend), 0)){
			friend {
				s as count(friend)
				ss as sum(var(s))
			}
		}

		sumorder(id: var(ss), orderasc: var(ss)) {
			name
			var(ss)
		}
	}
`
	res, err := gql.Parse(gql.Request{Str: query})
	require.NoError(t, err)

	var l Latency
	_, queryErr := ProcessQuery(context.Background(), res, &l)
	require.Error(t, queryErr)

}

func TestMultiAggSort(t *testing.T) {
	populateGraph(t)
	// Alright. Now we have everything set up. Let's create the query.
	query := `
	{
		f as var(func: anyofterms(name, "michonne rick andrea")) {
			name
			friend {
				x as dob
			}
			mindob as min(var(x))
			maxdob as max(var(x))
		}

		maxorder(id: var(f), orderasc: var(maxdob)) {
			name
			var(maxdob)
		}

		minorder(id: var(f), orderasc: var(mindob)) {
			name
			var(mindob)
		}
	}
`
	js := processToFastJSON(t, query)
	require.JSONEq(t,
		`{"maxorder":[{"name":"Andrea","var(maxdob)":"1909-05-05T00:00:00Z"},{"name":"Rick Grimes","var(maxdob)":"1910-01-01T00:00:00Z"},{"name":"Michonne","var(maxdob)":"1910-01-02T00:00:00Z"}],"minorder":[{"name":"Michonne","var(mindob)":"1901-01-15T00:00:00Z"},{"name":"Andrea","var(mindob)":"1909-05-05T00:00:00Z"},{"name":"Rick Grimes","var(mindob)":"1910-01-01T00:00:00Z"}]}`,
		js)
}

func TestMinMulti(t *testing.T) {
	populateGraph(t)
	// Alright. Now we have everything set up. Let's create the query.
	query := `
	{
		me(func: anyofterms(name, "michonne rick andrea")) {
			name
			friend {
				x as dob
			}
			min(var(x))
			max(var(x))
		}
	}
`
	js := processToFastJSON(t, query)
	require.JSONEq(t,
		`{"me":[{"friend":[{"dob":"1910-01-02T00:00:00Z"},{"dob":"1909-05-05T00:00:00Z"},{"dob":"1909-01-10T00:00:00Z"},{"dob":"1901-01-15T00:00:00Z"}],"max(var(x))":"1910-01-02T00:00:00Z","min(var(x))":"1901-01-15T00:00:00Z","name":"Michonne"},{"friend":[{"dob":"1910-01-01T00:00:00Z"}],"max(var(x))":"1910-01-01T00:00:00Z","min(var(x))":"1910-01-01T00:00:00Z","name":"Rick Grimes"},{"friend":[{"dob":"1909-05-05T00:00:00Z"}],"max(var(x))":"1909-05-05T00:00:00Z","min(var(x))":"1909-05-05T00:00:00Z","name":"Andrea"},{"name":"Andrea With no friends"}]}`,
		js)
}

func TestMinMultiAlias(t *testing.T) {
	populateGraph(t)
	// Alright. Now we have everything set up. Let's create the query.
	query := `
	{
		me(func: anyofterms(name, "michonne rick andrea")) {
			name
			friend {
				x as dob
			}
			mindob: min(var(x))
			maxdob: max(var(x))
		}
	}
`
	js := processToFastJSON(t, query)
	require.JSONEq(t,
		`{"me":[{"friend":[{"dob":"1910-01-02T00:00:00Z"},{"dob":"1909-05-05T00:00:00Z"},{"dob":"1909-01-10T00:00:00Z"},{"dob":"1901-01-15T00:00:00Z"}],"maxdob":"1910-01-02T00:00:00Z","mindob":"1901-01-15T00:00:00Z","name":"Michonne"},{"friend":[{"dob":"1910-01-01T00:00:00Z"}],"maxdob":"1910-01-01T00:00:00Z","mindob":"1910-01-01T00:00:00Z","name":"Rick Grimes"},{"friend":[{"dob":"1909-05-05T00:00:00Z"}],"maxdob":"1909-05-05T00:00:00Z","mindob":"1909-05-05T00:00:00Z","name":"Andrea"},{"name":"Andrea With no friends"}]}`,
		js)
}

func TestMinMultiProto(t *testing.T) {
	populateGraph(t)
	// Alright. Now we have everything set up. Let's create the query.
	query := `
	{
		me(id: [1,23]) {
			name
			friend {
				name
				x as dob
			}
			min(var(x))
			max(var(x))
	}
}
`
	pb := processToPB(t, query, map[string]string{}, false)
	res := `attribute: "_root_"
children: <
  attribute: "me"
  properties: <
    prop: "name"
    value: <
      str_val: "Michonne"
    >
  >
  properties: <
    prop: "min(var(x))"
    value: <
      str_val: "1901-01-15T00:00:00Z"
    >
  >
  properties: <
    prop: "max(var(x))"
    value: <
      str_val: "1910-01-02T00:00:00Z"
    >
  >
  children: <
    attribute: "friend"
    properties: <
      prop: "name"
      value: <
        str_val: "Rick Grimes"
      >
    >
    properties: <
      prop: "dob"
      value: <
        str_val: "1910-01-02T00:00:00Z"
      >
    >
  >
  children: <
    attribute: "friend"
    properties: <
      prop: "name"
      value: <
        str_val: "Glenn Rhee"
      >
    >
    properties: <
      prop: "dob"
      value: <
        str_val: "1909-05-05T00:00:00Z"
      >
    >
  >
  children: <
    attribute: "friend"
    properties: <
      prop: "name"
      value: <
        str_val: "Daryl Dixon"
      >
    >
    properties: <
      prop: "dob"
      value: <
        str_val: "1909-01-10T00:00:00Z"
      >
    >
  >
  children: <
    attribute: "friend"
    properties: <
      prop: "name"
      value: <
        str_val: "Andrea"
      >
    >
    properties: <
      prop: "dob"
      value: <
        str_val: "1901-01-15T00:00:00Z"
      >
    >
  >
>
children: <
  attribute: "me"
  properties: <
    prop: "name"
    value: <
      str_val: "Rick Grimes"
    >
  >
  properties: <
    prop: "min(var(x))"
    value: <
      str_val: "1910-01-01T00:00:00Z"
    >
  >
  properties: <
    prop: "max(var(x))"
    value: <
      str_val: "1910-01-01T00:00:00Z"
    >
  >
  children: <
    attribute: "friend"
    properties: <
      prop: "name"
      value: <
        str_val: "Michonne"
      >
    >
    properties: <
      prop: "dob"
      value: <
        str_val: "1910-01-01T00:00:00Z"
      >
    >
  >
>
`
	require.Equal(t, res, proto.MarshalTextString(pb[0]))
}

func TestMinSchema(t *testing.T) {
	populateGraph(t)
	// Alright. Now we have everything set up. Let's create the query.
	query := `
                {
                        me(id:0x01) {
                                name
                                gender
                                alive
                                friend {
																	x as survival_rate
                                }
																min(var(x))
                        }
                }
        `
	js := processToFastJSON(t, query)
	require.JSONEq(t,
		`{"me":[{"alive":true,"friend":[{"survival_rate":1.600000},{"survival_rate":1.600000},{"survival_rate":1.600000},{"survival_rate":1.600000}],"gender":"female","min(var(x))":1.600000,"name":"Michonne"}]}`,
		js)

	schema.State().Set("survival_rate", protos.SchemaUpdate{ValueType: uint32(types.IntID)})
	js = processToFastJSON(t, query)
	require.EqualValues(t,
		`{"me":[{"alive":true,"friend":[{"survival_rate":1},{"survival_rate":1},{"survival_rate":1},{"survival_rate":1}],"gender":"female","min(var(x))":1,"name":"Michonne"}]}`,
		js)
	schema.State().Set("survival_rate", protos.SchemaUpdate{ValueType: uint32(types.FloatID)})
}

func TestAvg(t *testing.T) {
	populateGraph(t)
	query := `
	{
		me(id:0x01) {
			name
			gender
			alive
			friend {
				x as shadow_deep
			}
			avg(var(x))
		}
	}
`
	js := processToFastJSON(t, query)
	require.JSONEq(t,
		`{"me":[{"alive":true,"avg(var(x))":9.000000,"friend":[{"shadow_deep":4},{"shadow_deep":14}],"gender":"female","name":"Michonne"}]}`,
		js)
}

func TestSum(t *testing.T) {
	populateGraph(t)
	query := `
                {
                        me(id:0x01) {
                                name
                                gender
                                alive
                                friend {
                                    x as shadow_deep
                                }
																sum(var(x))
                        }
                }
        `
	js := processToFastJSON(t, query)
	require.JSONEq(t,
		`{"me":[{"alive":true,"friend":[{"shadow_deep":4},{"shadow_deep":14}],"gender":"female","name":"Michonne","sum(var(x))":18}]}`,
		js)
}

func TestQueryPassword(t *testing.T) {
	populateGraph(t)
	// Password is not fetchable
	query := `
                {
                        me(id:0x01) {
                                name
                                password
                        }
                }
	`
	res, err := gql.Parse(gql.Request{Str: query})
	require.NoError(t, err)

	var l Latency
	_, queryErr := ProcessQuery(context.Background(), res, &l)
	require.NotNil(t, queryErr)
}

func TestCheckPassword(t *testing.T) {
	populateGraph(t)
	query := `
                {
                        me(id:0x01) {
                                name
                                checkpwd(password, "123456")
                        }
                }
	`
	js := processToFastJSON(t, query)
	require.EqualValues(t,
		`{"me":[{"name":"Michonne","password":[{"checkpwd":true}]}]}`,
		js)
}

func TestCheckPasswordIncorrect(t *testing.T) {
	populateGraph(t)
	query := `
                {
                        me(id:0x01) {
                                name
                                checkpwd(password, "654123")
                        }
                }
	`
	js := processToFastJSON(t, query)
	require.EqualValues(t,
		`{"me":[{"name":"Michonne","password":[{"checkpwd":false}]}]}`,
		js)
}

// ensure, that old and deprecated form is not allowed
func TestCheckPasswordParseError(t *testing.T) {
	populateGraph(t)
	query := `
                {
                        me(id:0x01) {
                                name
                                checkpwd("654123")
                        }
                }
	`
	_, err := processToFastJsonReq(t, query)
	require.Error(t, err)
}

func TestCheckPasswordDifferentAttr1(t *testing.T) {
	populateGraph(t)
	query := `
                {
                        me(id:23) {
                                name
                                checkpwd(pass, "654321")
                        }
                }
	`
	js := processToFastJSON(t, query)
	require.EqualValues(t, `{"me":[{"name":"Rick Grimes","pass":[{"checkpwd":true}]}]}`, js)
}

func TestCheckPasswordDifferentAttr2(t *testing.T) {
	populateGraph(t)
	query := `
                {
                        me(id:23) {
                                name
                                checkpwd(pass, "invalid")
                        }
                }
	`
	js := processToFastJSON(t, query)
	require.EqualValues(t, `{"me":[{"name":"Rick Grimes","pass":[{"checkpwd":false}]}]}`, js)
}

func TestCheckPasswordInvalidAttr(t *testing.T) {
	populateGraph(t)
	query := `
                {
                        me(id:0x1) {
                                name
                                checkpwd(pass, "123456")
                        }
                }
	`
	js := processToFastJSON(t, query)
	// for id:0x1 there is no pass attribute defined (there's only password attribute)
	require.EqualValues(t, `{"me":[{"name":"Michonne","pass":[{"checkpwd":false}]}]}`, js)
}

// test for old version of checkpwd with hardcoded attribute name
func TestCheckPasswordQuery1(t *testing.T) {
	populateGraph(t)
	query := `
                {
                        me(id:0x1) {
                                name
                                password
                        }
                }
	`
	_, err := processToFastJsonReq(t, query)
	require.Error(t, err)
	require.EqualValues(t, "Attribute `password` of type password cannot be fetched", err.Error())
}

// test for improved version of checkpwd with custom attribute name
func TestCheckPasswordQuery2(t *testing.T) {
	populateGraph(t)
	query := `
                {
                        me(id:23) {
                                name
                                pass
                        }
                }
	`
	_, err := processToFastJsonReq(t, query)
	require.Error(t, err)
	require.EqualValues(t, "Attribute `pass` of type password cannot be fetched", err.Error())
}

func TestToSubgraphInvalidFnName(t *testing.T) {
	query := `
                {
                        me(func:invalidfn1(name, "some cool name")) {
                                name
                                gender
                                alive
                        }
                }
        `
	res, err := gql.Parse(gql.Request{Str: query})
	require.NoError(t, err)

	ctx := context.Background()
	_, err = ToSubGraph(ctx, res.Query[0])
	require.Error(t, err)
}

func TestToSubgraphInvalidFnName2(t *testing.T) {
	query := `
                {
                        me(func:anyofterms(name, "some cool name")) {
                                name
                                friend @filter(invalidfn2(name, "some name")) {
                                       name
                                }
                        }
                }
        `
	res, err := gql.Parse(gql.Request{Str: query})
	require.NoError(t, err)

	ctx := context.Background()
	_, err = ToSubGraph(ctx, res.Query[0])
	require.Error(t, err)
}

func TestToSubgraphInvalidFnName3(t *testing.T) {
	query := `
                {
                        me(func:anyofterms(name, "some cool name")) {
                                name
                                friend @filter(anyofterms(name, "Andrea") or
                                               invalidfn3(name, "Andrea Rhee")){
                                        name
                                }
                        }
                }
        `
	res, err := gql.Parse(gql.Request{Str: query})
	require.NoError(t, err)

	ctx := context.Background()
	_, err = ToSubGraph(ctx, res.Query[0])
	require.Error(t, err)
}

func TestToSubgraphInvalidFnName4(t *testing.T) {
	query := `
                {
                        f as var(func:invalidfn4(name, "Michonne Rick Glenn")) {
                                name
                        }
                        you(func:anyofterms(name, "Michonne")) {
                                friend @filter(var(f)) {
                                        name
                                }
                        }
                }
        `
	res, err := gql.Parse(gql.Request{Str: query})
	require.NoError(t, err)

	ctx := context.Background()
	_, err = ToSubGraph(ctx, res.Query[0])
	require.Error(t, err)
}

func TestToSubgraphInvalidArgs1(t *testing.T) {
	query := `
                {
                        me(id:0x01) {
                                name
                                gender
                                friend(disorderasc: dob) @filter(le(dob, "1909-03-20")) {
                                        name
                                }
                        }
                }
        `
	res, err := gql.Parse(gql.Request{Str: query})
	require.NoError(t, err)

	ctx := context.Background()
	_, err = ToSubGraph(ctx, res.Query[0])
	require.Error(t, err)
}

func TestToSubgraphInvalidArgs2(t *testing.T) {
	query := `
                {
                        me(id:0x01) {
                                name
                                gender
                                friend(offset:1, invalidorderasc:1) @filter(anyofterms(name, "Andrea")) {
                                        name
                                }
                        }
                }
        `
	res, err := gql.Parse(gql.Request{Str: query})
	require.NoError(t, err)

	ctx := context.Background()
	_, err = ToSubGraph(ctx, res.Query[0])
	require.Error(t, err)
}

func TestProcessGraph(t *testing.T) {
	populateGraph(t)
	// Alright. Now we have everything set up. Let's create the query.
	query := `
		{
			me(id: 0x01) {
				friend {
					name
				}
				name
				gender
				alive
			}
		}
	`
	res, err := gql.Parse(gql.Request{Str: query})
	require.NoError(t, err)

	ctx := context.Background()
	sg, err := ToSubGraph(ctx, res.Query[0])
	require.NoError(t, err)

	ch := make(chan error)
	go ProcessGraph(ctx, sg, nil, ch)
	err = <-ch
	require.NoError(t, err)

	require.EqualValues(t, childAttrs(sg), []string{"friend", "name", "gender", "alive"})
	require.EqualValues(t, childAttrs(sg.Children[0]), []string{"name"})

	child := sg.Children[0]
	require.EqualValues(t,
		[][]uint64{
			{23, 24, 25, 31, 101},
		}, algo.ToUintsListForTest(child.uidMatrix))

	require.EqualValues(t, []string{"name"}, childAttrs(child))

	child = child.Children[0]
	require.EqualValues(t,
		[]string{"Rick Grimes", "Glenn Rhee", "Daryl Dixon", "Andrea", ""},
		taskValues(t, child.values))

	require.EqualValues(t, []string{"Michonne"},
		taskValues(t, sg.Children[1].values))
	require.EqualValues(t, []string{"female"},
		taskValues(t, sg.Children[2].values))
}

func TestToFastJSON(t *testing.T) {
	populateGraph(t)
	// Alright. Now we have everything set up. Let's create the query.
	query := `
		{
			me(id:0x01) {
				name
				gender
				alive
				friend {
					name
				}
			}
		}
	`

	js := processToFastJSON(t, query)
	require.JSONEq(t,
		`{"me":[{"alive":true,"friend":[{"name":"Rick Grimes"},{"name":"Glenn Rhee"},{"name":"Daryl Dixon"},{"name":"Andrea"}],"gender":"female","name":"Michonne"}]}`,
		js)
}

func TestFieldAlias(t *testing.T) {
	populateGraph(t)

	// Alright. Now we have everything set up. Let's create the query.
	query := `
		{
			me(id:0x01) {
				MyName:name
				gender
				alive
				Buddies:friend {
					BudName:name
				}
			}
		}
	`

	js := processToFastJSON(t, query)
	require.JSONEq(t,
		`{"me":[{"alive":true,"Buddies":[{"BudName":"Rick Grimes"},{"BudName":"Glenn Rhee"},{"BudName":"Daryl Dixon"},{"BudName":"Andrea"}],"gender":"female","MyName":"Michonne"}]}`,
		string(js))
}

func TestFieldAliasProto(t *testing.T) {
	populateGraph(t)

	// Alright. Now we have everything set up. Let's create the query.
	query := `
		{
			me(id:0x01) {
				MyName:name
				gender
				alive
				Buddies:friend {
					BudName:name
				}
			}
		}
	`
	pb := processToPB(t, query, map[string]string{}, false)
	expectedPb := `attribute: "_root_"
children: <
  attribute: "me"
  properties: <
    prop: "MyName"
    value: <
      str_val: "Michonne"
    >
  >
  properties: <
    prop: "gender"
    value: <
      default_val: "female"
    >
  >
  properties: <
    prop: "alive"
    value: <
      bool_val: true
    >
  >
  children: <
    attribute: "Buddies"
    properties: <
      prop: "BudName"
      value: <
        str_val: "Rick Grimes"
      >
    >
  >
  children: <
    attribute: "Buddies"
    properties: <
      prop: "BudName"
      value: <
        str_val: "Glenn Rhee"
      >
    >
  >
  children: <
    attribute: "Buddies"
    properties: <
      prop: "BudName"
      value: <
        str_val: "Daryl Dixon"
      >
    >
  >
  children: <
    attribute: "Buddies"
    properties: <
      prop: "BudName"
      value: <
        str_val: "Andrea"
      >
    >
  >
>
`
	require.EqualValues(t,
		expectedPb,
		proto.MarshalTextString(pb[0]))
}

func TestToFastJSONFilter(t *testing.T) {
	populateGraph(t)
	query := `
		{
			me(id:0x01) {
				name
				gender
				friend @filter(anyofterms(name, "Andrea SomethingElse")) {
					name
				}
			}
		}
	`

	js := processToFastJSON(t, query)
	require.EqualValues(t,
		`{"me":[{"friend":[{"name":"Andrea"}],"gender":"female","name":"Michonne"}]}`,
		js)
}

func TestToFastJSONFilterMissBrac(t *testing.T) {
	populateGraph(t)
	query := `
		{
			me(id:0x01) {
				name
				gender
				friend @filter(anyofterms(name, "Andrea SomethingElse") {
					name
				}
			}
		}
	`
	_, err := gql.Parse(gql.Request{Str: query})
	require.Error(t, err)
}

func TestToFastJSONFilterallofterms(t *testing.T) {
	populateGraph(t)
	query := `
		{
			me(id:0x01) {
				name
				gender
				friend @filter(allofterms(name, "Andrea SomethingElse")) {
					name
				}
			}
		}
	`

	js := processToFastJSON(t, query)
	require.EqualValues(t,
		`{"me":[{"gender":"female","name":"Michonne"}]}`, js)
}

func TestInvalidStringIndex(t *testing.T) {
	// no FTS index defined for name
	populateGraph(t)
	query := `
		{
			me(id:0x01) {
				name
				gender
				friend @filter(alloftext(name, "Andrea SomethingElse")) {
					name
				}
			}
		}
	`

	_, err := processToFastJsonReq(t, query)
	require.Error(t, err)
}

func TestValidFulltextIndex(t *testing.T) {
	// no FTS index defined for name
	populateGraph(t)
	query := `
		{
			me(id:0x01) {
				name
				friend @filter(alloftext(alias, "BOB")) {
					alias
				}
			}
		}
	`

	js := processToFastJSON(t, query)
	require.JSONEq(t,
		`{"me":[{"name":"Michonne", "friend":[{"alias":"Bob Joe"}]}]}`, js)
}

// dob (date of birth) is not a string
func TestFilterRegexError(t *testing.T) {
	populateGraph(t)
	query := `
    {
      me(id:0x01) {
        name
        friend @filter(regexp(dob, /^[a-z A-Z]+$/)) {
          name
        }
      }
    }
`

	res, err := gql.Parse(gql.Request{Str: query})
	require.NoError(t, err)

	ctx := context.Background()
	sg, err := ToSubGraph(ctx, res.Query[0])
	require.NoError(t, err)

	ch := make(chan error)
	go ProcessGraph(ctx, sg, nil, ch)
	err = <-ch
	require.Error(t, err)
}

func TestFilterRegex1(t *testing.T) {
	populateGraph(t)
	query := `
    {
      me(id:0x01) {
        name
        friend @filter(regexp(name, /^[a-z A-Z]+$/)) {
          name
        }
      }
    }
`

	_, err := processToFastJsonReq(t, query)
	require.Error(t, err)
}

func TestFilterRegex2(t *testing.T) {
	populateGraph(t)
	query := `
    {
      me(id:0x01) {
        name
        friend @filter(regexp(name, /^[^ao]+$/)) {
          name
        }
      }
    }
`

	_, err := processToFastJsonReq(t, query)
	require.Error(t, err)
}

func TestFilterRegex3(t *testing.T) {
	populateGraph(t)
	query := `
    {
      me(id:0x01) {
        name
        friend @filter(regexp(name, /^Rick/)) {
          name
        }
      }
    }
`

	js := processToFastJSON(t, query)
	require.JSONEq(t,
		`{"me":[{"name":"Michonne", "friend":[{"name":"Rick Grimes"}]}]}`, js)
}

func TestFilterRegex4(t *testing.T) {
	populateGraph(t)
	query := `
    {
      me(id:0x01) {
        name
        friend @filter(regexp(name, /((en)|(xo))n/)) {
          name
        }
      }
    }
`

	js := processToFastJSON(t, query)
	require.JSONEq(t,
		`{"me":[{"name":"Michonne", "friend":[{"name":"Glenn Rhee"},{"name":"Daryl Dixon"} ]}]}`, js)
}

func TestFilterRegex5(t *testing.T) {
	populateGraph(t)
	query := `
    {
      me(id:0x01) {
        name
        friend @filter(regexp(name, /^[a-zA-z]*[^Kk ]?[Nn]ight/)) {
          name
        }
      }
    }
`

	js := processToFastJSON(t, query)
	require.JSONEq(t,
		`{"me":[{"name":"Michonne"}]}`, js)
}

func TestFilterRegex6(t *testing.T) {
	populateGraph(t)
	query := `
    {
	  me(id:0x1234) {
		pattern @filter(regexp(value, /miss((issippi)|(ouri))/)) {
			value
		}
      }
    }
`

	js := processToFastJSON(t, query)
	require.JSONEq(t,
		`{"me":[{"pattern":[{"value":"mississippi"}, {"value":"missouri"}]}]}`, js)
}

func TestFilterRegex7(t *testing.T) {
	populateGraph(t)
	query := `
    {
	  me(id:0x1234) {
		pattern @filter(regexp(value, /[aeiou]mission/)) {
			value
		}
      }
    }
`

	js := processToFastJSON(t, query)
	require.JSONEq(t,
		`{"me":[{"pattern":[{"value":"omission"}, {"value":"dimission"}]}]}`, js)
}

func TestFilterRegex8(t *testing.T) {
	populateGraph(t)
	query := `
    {
	  me(id:0x1234) {
		pattern @filter(regexp(value, /^(trans)?mission/)) {
			value
		}
      }
    }
`

	js := processToFastJSON(t, query)
	require.JSONEq(t,
		`{"me":[{"pattern":[{"value":"mission"}, {"value":"missionary"}, {"value":"transmission"}]}]}`, js)
}

func TestFilterRegex9(t *testing.T) {
	populateGraph(t)
	query := `
    {
	  me(id:0x1234) {
		pattern @filter(regexp(value, /s.{2,5}mission/)) {
			value
		}
      }
    }
`

	js := processToFastJSON(t, query)
	require.JSONEq(t,
		`{"me":[{"pattern":[{"value":"submission"}, {"value":"subcommission"}, {"value":"discommission"}]}]}`, js)
}

func TestFilterRegex10(t *testing.T) {
	populateGraph(t)
	query := `
    {
	  me(id:0x1234) {
		pattern @filter(regexp(value, /[^m]iss/)) {
			value
		}
      }
    }
`

	js := processToFastJSON(t, query)
	require.JSONEq(t,
		`{"me":[{"pattern":[{"value":"mississippi"}, {"value":"whissle"}]}]}`, js)
}

func TestFilterRegex11(t *testing.T) {
	populateGraph(t)
	query := `
    {
	  me(id:0x1234) {
		pattern @filter(regexp(value, /SUB[cm]/i)) {
			value
		}
      }
    }
`

	js := processToFastJSON(t, query)
	require.JSONEq(t,
		`{"me":[{"pattern":[{"value":"submission"}, {"value":"subcommission"}]}]}`, js)
}

// case insensitive mode may be turned on with modifier:
// http://www.regular-expressions.info/modifiers.html - this is completely legal
func TestFilterRegex12(t *testing.T) {
	populateGraph(t)
	query := `
    {
	  me(id:0x1234) {
		pattern @filter(regexp(value, /(?i)SUB[cm]/)) {
			value
		}
      }
    }
`

	js := processToFastJSON(t, query)
	require.JSONEq(t,
		`{"me":[{"pattern":[{"value":"submission"}, {"value":"subcommission"}]}]}`, js)
}

// case insensitive mode may be turned on and off with modifier:
// http://www.regular-expressions.info/modifiers.html - this is completely legal
func TestFilterRegex13(t *testing.T) {
	populateGraph(t)
	query := `
    {
	  me(id:0x1234) {
		pattern @filter(regexp(value, /(?i)SUB[cm](?-i)ISSION/)) {
			value
		}
      }
    }
`

	// no results are returned, becaues case insensive mode is turned off before 'ISSION'
	js := processToFastJSON(t, query)
	require.JSONEq(t,
		`{}`, js)
}

// invalid regexp modifier
func TestFilterRegex14(t *testing.T) {
	populateGraph(t)
	query := `
    {
	  me(id:0x1234) {
		pattern @filter(regexp(value, /pattern/x)) {
			value
		}
      }
    }
`

	_, err := processToFastJsonReq(t, query)
	require.Error(t, err)
}

// multi-lang - simple
func TestFilterRegex15(t *testing.T) {
	populateGraph(t)
	query := `
		{
			me(func:regexp(name@ru, /Барсук/)) {
				name@ru
			}
		}
	`
	js := processToFastJSON(t, query)
	require.JSONEq(t,
		`{"me":[{"name@ru":"Барсук"}]}`,
		js)
}

// multi-lang - test for bug (#945) - multi-byte runes
func TestFilterRegex16(t *testing.T) {
	populateGraph(t)
	query := `
		{
			me(func:regexp(name@ru, /^артём/i)) {
				name@ru
			}
		}
	`
	js := processToFastJSON(t, query)
	require.JSONEq(t,
		`{"me":[{"name@ru":"Артём Ткаченко"}]}`,
		js)
}

func TestToFastJSONFilterUID(t *testing.T) {
	populateGraph(t)
	query := `
		{
			me(id:0x01) {
				name
				gender
				friend @filter(anyofterms(name, "Andrea")) {
					_uid_
				}
			}
		}
	`

	js := processToFastJSON(t, query)
	require.EqualValues(t,
		`{"me":[{"friend":[{"_uid_":"0x1f"}],"gender":"female","name":"Michonne"}]}`,
		js)
}

func TestToFastJSONFilterOrUID(t *testing.T) {
	populateGraph(t)
	query := `
		{
			me(id:0x01) {
				name
				gender
				friend @filter(anyofterms(name, "Andrea") or anyofterms(name, "Andrea Rhee")) {
					_uid_
					name
				}
			}
		}
	`

	js := processToFastJSON(t, query)
	require.EqualValues(t,
		`{"me":[{"friend":[{"_uid_":"0x18","name":"Glenn Rhee"},{"_uid_":"0x1f","name":"Andrea"}],"gender":"female","name":"Michonne"}]}`,
		js)
}

func TestToFastJSONFilterOrCount(t *testing.T) {
	populateGraph(t)
	query := `
		{
			me(id:0x01) {
				name
				gender
				count(friend @filter(anyofterms(name, "Andrea") or anyofterms(name, "Andrea Rhee")))
				friend @filter(anyofterms(name, "Andrea")) {
					name
				}
			}
		}
	`

	js := processToFastJSON(t, query)
	require.JSONEq(t,
		`{"me":[{"count(friend)":2,"friend": [{"name":"Andrea"}],"gender":"female","name":"Michonne"}]}`,
		js)
}

func TestToFastJSONFilterOrFirst(t *testing.T) {
	populateGraph(t)
	query := `
		{
			me(id:0x01) {
				name
				gender
				friend(first:2) @filter(anyofterms(name, "Andrea") or anyofterms(name, "Glenn SomethingElse") or anyofterms(name, "Daryl")) {
					name
				}
			}
		}
	`

	js := processToFastJSON(t, query)
	require.JSONEq(t,
		`{"me":[{"friend":[{"name":"Glenn Rhee"},{"name":"Daryl Dixon"}],"gender":"female","name":"Michonne"}]}`,
		js)
}

func TestToFastJSONFilterOrOffset(t *testing.T) {
	populateGraph(t)
	query := `
		{
			me(id:0x01) {
				name
				gender
				friend(offset:1) @filter(anyofterms(name, "Andrea") or anyofterms(name, "Glenn Rhee") or anyofterms(name, "Daryl Dixon")) {
					name
				}
			}
		}
	`

	js := processToFastJSON(t, query)
	require.JSONEq(t,
		`{"me":[{"friend":[{"name":"Daryl Dixon"},{"name":"Andrea"}],"gender":"female","name":"Michonne"}]}`,
		js)
}

func TestToFastJSONFiltergeName(t *testing.T) {
	populateGraph(t)
	query := `
		{
			me(id:0x01) {
				friend @filter(ge(name, "Rick")) {
					name
				}
			}
		}
	`

	js := processToFastJSON(t, query)
	require.JSONEq(t,
		`{"me":[{"friend":[{"name":"Rick Grimes"}]}]}`,
		js)
}

func TestToFastJSONFilteLtAlias(t *testing.T) {
	populateGraph(t)
	// We shouldn't get Zambo Alice.
	query := `
		{
			me(id:0x01) {
				friend(orderasc: alias) @filter(lt(alias, "Pat")) {
					alias
				}
			}
		}
	`

	js := processToFastJSON(t, query)
	require.JSONEq(t,
		`{"me":[{"friend":[{"alias":"Allan Matt"},{"alias":"Bob Joe"},{"alias":"John Alice"},{"alias":"John Oliver"}]}]}`,
		js)
}

func TestToFastJSONFilterge(t *testing.T) {
	populateGraph(t)
	query := `
		{
			me(id:0x01) {
				name
				gender
				friend @filter(ge(dob, "1909-05-05")) {
					name
				}
			}
		}
	`

	js := processToFastJSON(t, query)
	require.JSONEq(t,
		`{"me":[{"friend":[{"name":"Rick Grimes"},{"name":"Glenn Rhee"}],"gender":"female","name":"Michonne"}]}`,
		js)
}

func TestToFastJSONFilterGt(t *testing.T) {
	populateGraph(t)
	query := `
		{
			me(id:0x01) {
				name
				gender
				friend @filter(gt(dob, "1909-05-05")) {
					name
				}
			}
		}
	`

	js := processToFastJSON(t, query)
	require.JSONEq(t,
		`{"me":[{"friend":[{"name":"Rick Grimes"}],"gender":"female","name":"Michonne"}]}`,
		js)
}

func TestToFastJSONFilterle(t *testing.T) {
	populateGraph(t)
	query := `
		{
			me(id:0x01) {
				name
				gender
				friend @filter(le(dob, "1909-01-10")) {
					name
				}
			}
		}
	`

	js := processToFastJSON(t, query)
	require.JSONEq(t,
		`{"me":[{"friend":[{"name":"Daryl Dixon"},{"name":"Andrea"}],"gender":"female","name":"Michonne"}]}`,
		js)
}

func TestToFastJSONFilterLt(t *testing.T) {
	populateGraph(t)
	query := `
		{
			me(id:0x01) {
				name
				gender
				friend @filter(lt(dob, "1909-01-10")) {
					name
				}
			}
		}
	`

	js := processToFastJSON(t, query)
	require.JSONEq(t,
		`{"me":[{"friend":[{"name":"Andrea"}],"gender":"female","name":"Michonne"}]}`,
		js)
}

func TestToFastJSONFilterEqualNoHit(t *testing.T) {
	populateGraph(t)
	query := `
		{
			me(id:0x01) {
				name
				gender
				friend @filter(eq(dob, "1909-03-20")) {
					name
				}
			}
		}
	`

	js := processToFastJSON(t, query)
	require.JSONEq(t,
		`{"me":[{"gender":"female","name":"Michonne"}]}`,
		js)
}
func TestToFastJSONFilterEqualName(t *testing.T) {
	populateGraph(t)
	query := `
		{
			me(id:0x01) {
				name
				gender
				friend @filter(eq(name, "Daryl Dixon")) {
					name
				}
			}
		}
	`

	js := processToFastJSON(t, query)
	require.JSONEq(t,
		`{"me":[{"friend":[{"name":"Daryl Dixon"}], "gender":"female","name":"Michonne"}]}`,
		js)
}

func TestToFastJSONFilterEqualNameNoHit(t *testing.T) {
	populateGraph(t)
	query := `
		{
			me(id:0x01) {
				name
				gender
				friend @filter(eq(name, "Daryl")) {
					name
				}
			}
		}
	`

	js := processToFastJSON(t, query)
	require.JSONEq(t,
		`{"me":[{"gender":"female","name":"Michonne"}]}`,
		js)
}

func TestToFastJSONFilterEqual(t *testing.T) {
	populateGraph(t)
	query := `
		{
			me(id:0x01) {
				name
				gender
				friend @filter(eq(dob, "1909-01-10")) {
					name
				}
			}
		}
	`

	js := processToFastJSON(t, query)
	require.JSONEq(t,
		`{"me":[{"friend":[{"name":"Daryl Dixon"}], "gender":"female","name":"Michonne"}]}`,
		js)
}

func TestToFastJSONOrderName(t *testing.T) {
	populateGraph(t)
	query := `
		{
			me(id:0x01) {
				name
				friend(orderasc: alias) {
					alias
				}
			}
		}
	`

	js := processToFastJSON(t, query)
	require.JSONEq(t,
		`{"me":[{"friend":[{"alias":"Allan Matt"},{"alias":"Bob Joe"},{"alias":"John Alice"},{"alias":"John Oliver"},{"alias":"Zambo Alice"}],"name":"Michonne"}]}`,
		js)
}

func TestToFastJSONOrderNameDesc(t *testing.T) {
	populateGraph(t)
	query := `
		{
			me(id:0x01) {
				name
				friend(orderdesc: alias) {
					alias
				}
			}
		}
	`

	js := processToFastJSON(t, query)
	require.JSONEq(t,
		`{"me":[{"friend":[{"alias":"Zambo Alice"},{"alias":"John Oliver"},{"alias":"John Alice"},{"alias":"Bob Joe"},{"alias":"Allan Matt"}],"name":"Michonne"}]}`,
		js)
}

func TestToFastJSONOrderName1(t *testing.T) {
	populateGraph(t)
	query := `
		{
			me(id:0x01) {
				name
				friend(orderasc: name ) {
					name
				}
			}
		}
	`

	js := processToFastJSON(t, query)
	require.JSONEq(t,
		`{"me":[{"friend":[{"name":"Andrea"},{"name":"Daryl Dixon"},{"name":"Glenn Rhee"},{"name":"Rick Grimes"}],"name":"Michonne"}]}`,
		js)
}

func TestToFastJSONOrderNameError(t *testing.T) {
	populateGraph(t)
	query := `
		{
			me(id:0x01) {
				name
				friend(orderasc: nonexistent) {
					name
				}
			}
		}
	`
	res, err := gql.Parse(gql.Request{Str: query})
	require.NoError(t, err)

	ctx := context.Background()
	sg, err := ToSubGraph(ctx, res.Query[0])
	require.NoError(t, err)

	ch := make(chan error)
	go ProcessGraph(ctx, sg, nil, ch)
	err = <-ch
	require.Error(t, err)
}

func TestToFastJSONFilterleOrder(t *testing.T) {
	populateGraph(t)
	query := `
		{
			me(id:0x01) {
				name
				gender
				friend(orderasc: dob) @filter(le(dob, "1909-03-20")) {
					name
				}
			}
		}
	`

	js := processToFastJSON(t, query)
	require.JSONEq(t,
		`{"me":[{"friend":[{"name":"Andrea"},{"name":"Daryl Dixon"}],"gender":"female","name":"Michonne"}]}`,
		js)
}

func TestToFastJSONFiltergeNoResult(t *testing.T) {
	populateGraph(t)
	query := `
		{
			me(id:0x01) {
				name
				gender
				friend @filter(ge(dob, "1999-03-20")) {
					name
				}
			}
		}
	`

	js := processToFastJSON(t, query)
	require.JSONEq(t,
		`{"me":[{"gender":"female","name":"Michonne"}]}`, js)
}

func TestToFastJSONFirstOffsetOutOfBound(t *testing.T) {
	populateGraph(t)
	query := `
		{
			me(id:0x01) {
				name
				gender
				friend(offset:100, first:1) {
					name
				}
			}
		}
	`

	js := processToFastJSON(t, query)
	require.JSONEq(t,
		`{"me":[{"gender":"female","name":"Michonne"}]}`,
		js)
}

// No filter. Just to test first and offset.
func TestToFastJSONFirstOffset(t *testing.T) {
	populateGraph(t)
	query := `
		{
			me(id:0x01) {
				name
				gender
				friend(offset:1, first:1) {
					name
				}
			}
		}
	`

	js := processToFastJSON(t, query)
	require.JSONEq(t,
		`{"me":[{"friend":[{"name":"Glenn Rhee"}],"gender":"female","name":"Michonne"}]}`,
		js)
}

func TestToFastJSONFilterOrFirstOffset(t *testing.T) {
	populateGraph(t)
	query := `
		{
			me(id:0x01) {
				name
				gender
				friend(offset:1, first:1) @filter(anyofterms(name, "Andrea") or anyofterms(name, "SomethingElse Rhee") or anyofterms(name, "Daryl Dixon")) {
					name
				}
			}
		}
	`

	js := processToFastJSON(t, query)
	require.JSONEq(t,
		`{"me":[{"friend":[{"name":"Daryl Dixon"}],"gender":"female","name":"Michonne"}]}`,
		js)
}

func TestToFastJSONFilterleFirstOffset(t *testing.T) {
	populateGraph(t)
	query := `
		{
			me(id:0x01) {
				name
				gender
				friend(offset:1, first:1) @filter(le(dob, "1909-03-20")) {
					name
				}
			}
		}
	`

	js := processToFastJSON(t, query)
	require.JSONEq(t,
		`{"me":[{"friend":[{"name":"Andrea"}],"gender":"female","name":"Michonne"}]}`,
		js)
}

func TestToFastJSONFilterOrFirstOffsetCount(t *testing.T) {
	populateGraph(t)
	query := `
		{
			me(id:0x01) {
				name
				gender
				count(friend(offset:1, first:1) @filter(anyofterms(name, "Andrea") or anyofterms(name, "SomethingElse Rhee") or anyofterms(name, "Daryl Dixon")))
			}
		}
	`

	js := processToFastJSON(t, query)
	require.JSONEq(t,
		`{"me":[{"count(friend)":1,"gender":"female","name":"Michonne"}]}`,
		js)
}

func TestToFastJSONFilterOrFirstNegative(t *testing.T) {
	populateGraph(t)
	// When negative first/count is specified, we ignore offset and returns the last
	// few number of items.
	query := `
		{
			me(id:0x01) {
				name
				gender
				friend(first:-1, offset:0) @filter(anyofterms(name, "Andrea") or anyofterms(name, "Glenn Rhee") or anyofterms(name, "Daryl Dixon")) {
					name
				}
			}
		}
	`

	js := processToFastJSON(t, query)
	require.JSONEq(t,
		`{"me":[{"friend":[{"name":"Andrea"}],"gender":"female","name":"Michonne"}]}`,
		js)
}

func TestToFastJSONFilterNot1(t *testing.T) {
	populateGraph(t)
	query := `
		{
			me(id:0x01) {
				name
				gender
				friend @filter(not anyofterms(name, "Andrea rick")) {
					name
				}
			}
		}
	`

	js := processToFastJSON(t, query)
	require.JSONEq(t,
		`{"me":[{"gender":"female","name":"Michonne","friend":[{"name":"Glenn Rhee"},{"name":"Daryl Dixon"}]}]}`, js)
}

func TestToFastJSONFilterNot2(t *testing.T) {
	populateGraph(t)
	query := `
		{
			me(id:0x01) {
				name
				gender
				friend @filter(not anyofterms(name, "Andrea") and anyofterms(name, "Glenn Andrea")) {
					name
				}
			}
		}
	`

	js := processToFastJSON(t, query)
	require.JSONEq(t,
		`{"me":[{"gender":"female","name":"Michonne","friend":[{"name":"Glenn Rhee"}]}]}`, js)
}

func TestToFastJSONFilterNot3(t *testing.T) {
	populateGraph(t)
	query := `
		{
			me(id:0x01) {
				name
				gender
				friend @filter(not (anyofterms(name, "Andrea") or anyofterms(name, "Glenn Rick Andrea"))) {
					name
				}
			}
		}
	`

	js := processToFastJSON(t, query)
	require.JSONEq(t,
		`{"me":[{"gender":"female","name":"Michonne","friend":[{"name":"Daryl Dixon"}]}]}`, js)
}

func TestToFastJSONFilterNot4(t *testing.T) {
	populateGraph(t)
	query := `
		{
			me(id:0x01) {
				name
				gender
				friend (first:2) @filter(not anyofterms(name, "Andrea")
				and not anyofterms(name, "glenn")
				and not anyofterms(name, "rick")
			) {
					name
				}
			}
		}
	`

	js := processToFastJSON(t, query)
	require.JSONEq(t,
		`{"me":[{"gender":"female","name":"Michonne","friend":[{"name":"Daryl Dixon"}]}]}`, js)
}

func TestToFastJSONFilterAnd(t *testing.T) {
	populateGraph(t)
	query := `
		{
			me(id:0x01) {
				name
				gender
				friend @filter(anyofterms(name, "Andrea") and anyofterms(name, "SomethingElse Rhee")) {
					name
				}
			}
		}
	`

	js := processToFastJSON(t, query)
	require.EqualValues(t,
		`{"me":[{"gender":"female","name":"Michonne"}]}`, js)
}

func TestCountReverseFunc(t *testing.T) {
	populateGraph(t)
	posting.CommitLists(10, 1)
	time.Sleep(100 * time.Millisecond)
	query := `
		{
			me(func: ge(count(~friend), 2)) {
				name
				count(~friend)
			}
		}
	`
	js := processToFastJSON(t, query)
	require.JSONEq(t,
		`{"me":[{"name":"Glenn Rhee","count(~friend)":2}]}`,
		js)
}

func TestCountReverseFilter(t *testing.T) {
	populateGraph(t)
	query := `
		{
			me(func: anyofterms(name, "Glenn Michonne Rick")) @filter(ge(count(~friend), 2)) {
				name
				count(~friend)
			}
		}
	`
	js := processToFastJSON(t, query)
	require.JSONEq(t,
		`{"me":[{"name":"Glenn Rhee","count(~friend)":2}]}`,
		js)
}

func TestCountReverse(t *testing.T) {
	populateGraph(t)
	query := `
		{
			me(id:0x18) {
				name
				count(~friend)
			}
		}
	`
	js := processToFastJSON(t, query)
	require.JSONEq(t,
		`{"me":[{"name":"Glenn Rhee","count(~friend)":2}]}`,
		js)
}

func TestToFastJSONReverse(t *testing.T) {
	populateGraph(t)
	query := `
		{
			me(id:0x18) {
				name
				~friend {
					name
					gender
					alive
				}
			}
		}
	`
	js := processToFastJSON(t, query)
	require.JSONEq(t,
		`{"me":[{"name":"Glenn Rhee","~friend":[{"alive":true,"gender":"female","name":"Michonne"},{"alive": false, "name":"Andrea"}]}]}`,
		js)
}

func TestToFastJSONReverseFilter(t *testing.T) {
	populateGraph(t)
	query := `
		{
			me(id:0x18) {
				name
				~friend @filter(allofterms(name, "Andrea")) {
					name
					gender
				}
			}
		}
	`
	js := processToFastJSON(t, query)
	require.JSONEq(t,
		`{"me":[{"name":"Glenn Rhee","~friend":[{"name":"Andrea"}]}]}`,
		js)
}

func TestToFastJSONReverseDelSet(t *testing.T) {
	populateGraph(t)
	delEdgeToUID(t, "friend", 1, 24)       // Delete Michonne.
	delEdgeToUID(t, "friend", 23, 24)      // Ignored.
	addEdgeToUID(t, "friend", 25, 24, nil) // Add Daryl.

	query := `
		{
			me(id:0x18) {
				name
				~friend {
					name
					gender
				}
			}
		}
	`
	js := processToFastJSON(t, query)
	require.JSONEq(t,
		`{"me":[{"name":"Glenn Rhee","~friend":[{"name":"Daryl Dixon"},{"name":"Andrea"}]}]}`,
		js)
}

func TestToFastJSONReverseDelSetCount(t *testing.T) {
	populateGraph(t)
	delEdgeToUID(t, "friend", 1, 24)       // Delete Michonne.
	delEdgeToUID(t, "friend", 23, 24)      // Ignored.
	addEdgeToUID(t, "friend", 25, 24, nil) // Add Daryl.

	query := `
		{
			me(id:0x18) {
				name
				count(~friend)
			}
		}
	`
	js := processToFastJSON(t, query)
	require.JSONEq(t,
		`{"me":[{"name":"Glenn Rhee","count(~friend)":2}]}`,
		js)
}

func getProperty(properties []*protos.Property, prop string) *protos.Value {
	for _, p := range properties {
		if p.Prop == prop {
			return p.Value
		}
	}
	return nil
}

func TestToProto(t *testing.T) {
	populateGraph(t)
	query := `
		{
			me(id:0x1) {
				_xid_
				name
				gender
				alive
				friend {
					name
				}
			}
		}
  `
	pb := processToPB(t, query, map[string]string{}, true)
	require.EqualValues(t,
		`attribute: "_root_"
children: <
  attribute: "me"
  properties: <
    prop: "_uid_"
    value: <
      uid_val: 1
    >
  >
  properties: <
    prop: "_xid_"
    value: <
      str_val: "mich"
    >
  >
  properties: <
    prop: "name"
    value: <
      str_val: "Michonne"
    >
  >
  properties: <
    prop: "gender"
    value: <
      default_val: "female"
    >
  >
  properties: <
    prop: "alive"
    value: <
      bool_val: true
    >
  >
  children: <
    attribute: "friend"
    properties: <
      prop: "_uid_"
      value: <
        uid_val: 23
      >
    >
    properties: <
      prop: "name"
      value: <
        str_val: "Rick Grimes"
      >
    >
  >
  children: <
    attribute: "friend"
    properties: <
      prop: "_uid_"
      value: <
        uid_val: 24
      >
    >
    properties: <
      prop: "name"
      value: <
        str_val: "Glenn Rhee"
      >
    >
  >
  children: <
    attribute: "friend"
    properties: <
      prop: "_uid_"
      value: <
        uid_val: 25
      >
    >
    properties: <
      prop: "name"
      value: <
        str_val: "Daryl Dixon"
      >
    >
  >
  children: <
    attribute: "friend"
    properties: <
      prop: "_uid_"
      value: <
        uid_val: 31
      >
    >
    properties: <
      prop: "name"
      value: <
        str_val: "Andrea"
      >
    >
  >
  children: <
    attribute: "friend"
    properties: <
      prop: "_uid_"
      value: <
        uid_val: 101
      >
    >
  >
>
`, proto.MarshalTextString(pb[0]))

}

func TestToProtoFilter(t *testing.T) {
	populateGraph(t)
	// Alright. Now we have everything set up. Let's create the query.
	query := `
		{
			me(id:0x01) {
				name
				gender
				friend @filter(anyofterms(name, "Andrea")) {
					name
				}
			}
		}
	`

	pb := processToPB(t, query, map[string]string{}, false)
	expectedPb := `attribute: "_root_"
children: <
  attribute: "me"
  properties: <
    prop: "name"
    value: <
      str_val: "Michonne"
    >
  >
  properties: <
    prop: "gender"
    value: <
      default_val: "female"
    >
  >
  children: <
    attribute: "friend"
    properties: <
      prop: "name"
      value: <
        str_val: "Andrea"
      >
    >
  >
>
`
	require.EqualValues(t, expectedPb, proto.MarshalTextString(pb[0]))
}

func TestToProtoFilterOr(t *testing.T) {
	populateGraph(t)
	// Alright. Now we have everything set up. Let's create the query.
	query := `
		{
			me(id:0x01) {
				name
				gender
				friend @filter(anyofterms(name, "Andrea") or anyofterms(name, "Glenn Rhee")) {
					name
				}
			}
		}
	`

	pb := processToPB(t, query, map[string]string{}, false)
	expectedPb := `attribute: "_root_"
children: <
  attribute: "me"
  properties: <
    prop: "name"
    value: <
      str_val: "Michonne"
    >
  >
  properties: <
    prop: "gender"
    value: <
      default_val: "female"
    >
  >
  children: <
    attribute: "friend"
    properties: <
      prop: "name"
      value: <
        str_val: "Glenn Rhee"
      >
    >
  >
  children: <
    attribute: "friend"
    properties: <
      prop: "name"
      value: <
        str_val: "Andrea"
      >
    >
  >
>
`
	require.EqualValues(t, expectedPb, proto.MarshalTextString(pb[0]))
}

func TestToProtoFilterAnd(t *testing.T) {
	populateGraph(t)
	// Alright. Now we have everything set up. Let's create the query.
	query := `
		{
			me(id:0x01) {
				name
				gender
				friend @filter(anyofterms(name, "Andrea") and anyofterms(name, "Glenn Rhee")) {
					name
				}
			}
		}
	`

	pb := processToPB(t, query, map[string]string{}, false)
	expectedPb := `attribute: "_root_"
children: <
  attribute: "me"
  properties: <
    prop: "name"
    value: <
      str_val: "Michonne"
    >
  >
  properties: <
    prop: "gender"
    value: <
      default_val: "female"
    >
  >
>
`
	require.EqualValues(t, expectedPb, proto.MarshalTextString(pb[0]))
}

// Test sorting / ordering by dob.
func TestToFastJSONOrder(t *testing.T) {
	populateGraph(t)
	query := `
		{
			me(id:0x01) {
				name
				gender
				friend(orderasc: dob) {
					name
					dob
				}
			}
		}
	`

	js := processToFastJSON(t, query)
	require.EqualValues(t,
		`{"me":[{"friend":[{"dob":"1901-01-15T00:00:00Z","name":"Andrea"},{"dob":"1909-01-10T00:00:00Z","name":"Daryl Dixon"},{"dob":"1909-05-05T00:00:00Z","name":"Glenn Rhee"},{"dob":"1910-01-02T00:00:00Z","name":"Rick Grimes"}],"gender":"female","name":"Michonne"}]}`,
		js)
}

// Test sorting / ordering by dob.
func TestToFastJSONOrderDesc(t *testing.T) {
	populateGraph(t)
	query := `
		{
			me(id:0x01) {
				name
				gender
				friend(orderdesc: dob) {
					name
					dob
				}
			}
		}
	`

	js := processToFastJSON(t, query)
	require.JSONEq(t,
		`{"me":[{"friend":[{"dob":"1910-01-02T00:00:00Z","name":"Rick Grimes"},{"dob":"1909-05-05T00:00:00Z","name":"Glenn Rhee"},{"dob":"1909-01-10T00:00:00Z","name":"Daryl Dixon"},{"dob":"1901-01-15T00:00:00Z","name":"Andrea"}],"gender":"female","name":"Michonne"}]}`,
		string(js))
}

// Test sorting / ordering by dob.
func TestToFastJSONOrderDesc_pawan(t *testing.T) {
	populateGraph(t)
	query := `
		{
			me(id:0x01) {
				name
				gender
				friend(orderdesc: film.film.initial_release_date) {
					name
					film.film.initial_release_date
				}
			}
		}
	`

	js := processToFastJSON(t, query)
	require.JSONEq(t,
		`{"me":[{"friend":[{"film.film.initial_release_date":"1929-01-10T00:00:00Z","name":"Daryl Dixon"},{"film.film.initial_release_date":"1909-05-05T00:00:00Z","name":"Glenn Rhee"},{"film.film.initial_release_date":"1900-01-02T00:00:00Z","name":"Rick Grimes"},{"film.film.initial_release_date":"1801-01-15T00:00:00Z","name":"Andrea"}],"gender":"female","name":"Michonne"}]}`,
		string(js))
}

// Test sorting / ordering by dob.
func TestToFastJSONOrderDedup(t *testing.T) {
	populateGraph(t)
	query := `
		{
			me(id:0x01) {
				name
				gender
				friend(orderasc: name) {
					name
					dob
				}
			}
		}
	`

	js := processToFastJSON(t, query)
	require.EqualValues(t,
		`{"me":[{"friend":[{"dob":"1901-01-15T00:00:00Z","name":"Andrea"},{"dob":"1909-01-10T00:00:00Z","name":"Daryl Dixon"},{"dob":"1909-05-05T00:00:00Z","name":"Glenn Rhee"},{"dob":"1910-01-02T00:00:00Z","name":"Rick Grimes"}],"gender":"female","name":"Michonne"}]}`,
		js)
}

// Test sorting / ordering by dob and count.
func TestToFastJSONOrderDescCount(t *testing.T) {
	populateGraph(t)
	query := `
		{
			me(id:0x01) {
				name
				gender
				count(friend @filter(anyofterms(name, "Rick")) (orderasc: dob))
			}
		}
	`

	js := processToFastJSON(t, query)
	require.JSONEq(t,
		`{"me":[{"count(friend)":1,"gender":"female","name":"Michonne"}]}`,
		string(js))
}

// Test sorting / ordering by dob.
func TestToFastJSONOrderOffset(t *testing.T) {
	populateGraph(t)
	query := `
		{
			me(id:0x01) {
				name
				gender
				friend(orderasc: dob, offset: 2) {
					name
				}
			}
		}
	`

	js := processToFastJSON(t, query)
	require.JSONEq(t,
		`{"me":[{"friend":[{"name":"Glenn Rhee"},{"name":"Rick Grimes"}],"gender":"female","name":"Michonne"}]}`,
		js)
}

// Test sorting / ordering by dob.
func TestToFastJSONOrderOffsetCount(t *testing.T) {
	populateGraph(t)
	query := `
		{
			me(id:0x01) {
				name
				gender
				friend(orderasc: dob, offset: 2, first: 1) {
					name
				}
			}
		}
	`

	js := processToFastJSON(t, query)
	require.JSONEq(t,
		`{"me":[{"friend":[{"name":"Glenn Rhee"}],"gender":"female","name":"Michonne"}]}`,
		js)
}

// Mocking Subgraph and Testing fast-json with it.
func ageSg(uidMatrix []*protos.List, srcUids *protos.List, ages []uint64) *SubGraph {
	var as []*protos.TaskValue
	for _, a := range ages {
		bs := make([]byte, 4)
		binary.LittleEndian.PutUint64(bs, a)
		as = append(as, &protos.TaskValue{[]byte(bs), 2})
	}

	return &SubGraph{
		Attr:      "age",
		uidMatrix: uidMatrix,
		SrcUIDs:   srcUids,
		values:    as,
		Params:    params{GetUid: true},
	}
}
func nameSg(uidMatrix []*protos.List, srcUids *protos.List, names []string) *SubGraph {
	var ns []*protos.TaskValue
	for _, n := range names {
		ns = append(ns, &protos.TaskValue{[]byte(n), 0})
	}
	return &SubGraph{
		Attr:      "name",
		uidMatrix: uidMatrix,
		SrcUIDs:   srcUids,
		values:    ns,
		Params:    params{GetUid: true},
	}

}
func friendsSg(uidMatrix []*protos.List, srcUids *protos.List, friends []*SubGraph) *SubGraph {
	return &SubGraph{
		Attr:      "friend",
		uidMatrix: uidMatrix,
		SrcUIDs:   srcUids,
		Params:    params{GetUid: true},
		Children:  friends,
	}
}
func rootSg(uidMatrix []*protos.List, srcUids *protos.List, names []string, ages []uint64) *SubGraph {
	nameSg := nameSg(uidMatrix, srcUids, names)
	ageSg := ageSg(uidMatrix, srcUids, ages)

	return &SubGraph{
		Children:  []*SubGraph{nameSg, ageSg},
		Params:    params{GetUid: true},
		SrcUIDs:   srcUids,
		uidMatrix: uidMatrix,
	}
}

// Test sorting / ordering by dob.
func TestToProtoOrder(t *testing.T) {
	populateGraph(t)
	query := `
		{
			me(id:0x01) {
				name
				gender
				friend(orderasc: dob) {
					name
				}
			}
		}
	`

	pb := processToPB(t, query, map[string]string{}, false)
	expectedPb := `attribute: "_root_"
children: <
  attribute: "me"
  properties: <
    prop: "name"
    value: <
      str_val: "Michonne"
    >
  >
  properties: <
    prop: "gender"
    value: <
      default_val: "female"
    >
  >
  children: <
    attribute: "friend"
    properties: <
      prop: "name"
      value: <
        str_val: "Andrea"
      >
    >
  >
  children: <
    attribute: "friend"
    properties: <
      prop: "name"
      value: <
        str_val: "Daryl Dixon"
      >
    >
  >
  children: <
    attribute: "friend"
    properties: <
      prop: "name"
      value: <
        str_val: "Glenn Rhee"
      >
    >
  >
  children: <
    attribute: "friend"
    properties: <
      prop: "name"
      value: <
        str_val: "Rick Grimes"
      >
    >
  >
>
`
	require.EqualValues(t, expectedPb, proto.MarshalTextString(pb[0]))
}

// Test sorting / ordering by dob.
func TestToProtoOrderCount(t *testing.T) {
	populateGraph(t)
	query := `
		{
			me(id:0x01) {
				name
				gender
				friend(orderasc: dob, first: 2) {
					name
				}
			}
		}
	`

	pb := processToPB(t, query, map[string]string{}, false)
	expectedPb := `attribute: "_root_"
children: <
  attribute: "me"
  properties: <
    prop: "name"
    value: <
      str_val: "Michonne"
    >
  >
  properties: <
    prop: "gender"
    value: <
      default_val: "female"
    >
  >
  children: <
    attribute: "friend"
    properties: <
      prop: "name"
      value: <
        str_val: "Andrea"
      >
    >
  >
  children: <
    attribute: "friend"
    properties: <
      prop: "name"
      value: <
        str_val: "Daryl Dixon"
      >
    >
  >
>
`
	require.EqualValues(t, expectedPb, proto.MarshalTextString(pb[0]))
}

// Test sorting / ordering by dob.
func TestToProtoOrderOffsetCount(t *testing.T) {
	populateGraph(t)
	query := `
		{
			me(id:0x01) {
				name
				gender
				friend(orderasc: dob, first: 2, offset: 1) {
					name
				}
			}
		}
	`

	pb := processToPB(t, query, map[string]string{}, false)
	expectedPb := `attribute: "_root_"
children: <
  attribute: "me"
  properties: <
    prop: "name"
    value: <
      str_val: "Michonne"
    >
  >
  properties: <
    prop: "gender"
    value: <
      default_val: "female"
    >
  >
  children: <
    attribute: "friend"
    properties: <
      prop: "name"
      value: <
        str_val: "Daryl Dixon"
      >
    >
  >
  children: <
    attribute: "friend"
    properties: <
      prop: "name"
      value: <
        str_val: "Glenn Rhee"
      >
    >
  >
>
`
	require.EqualValues(t, expectedPb, proto.MarshalTextString(pb[0]))
}

func TestSchema1(t *testing.T) {
	populateGraph(t)
	// Alright. Now we have everything set up. Let's create the query.
	query := `
		{
			person(id:0x01) {
				name
				age
				address
				alive
				survival_rate
				friend {
					name
					address
					age
				}
			}
		}
	`
	js := processToFastJSON(t, query)
	require.JSONEq(t,
		`{"person":[{"address":"31, 32 street, Jupiter","age":38,"alive":true,"friend":[{"address":"21, mark street, Mars","age":15,"name":"Rick Grimes"},{"name":"Glenn Rhee","age":15},{"age":17,"name":"Daryl Dixon"},{"age":19,"name":"Andrea"}],"name":"Michonne","survival_rate":98.990000}]}`, js)
}

func TestMultiQuery(t *testing.T) {
	populateGraph(t)
	query := `
		{
			me(func:anyofterms(name, "Michonne")) {
				name
				gender
			}

			you(func:anyofterms(name, "Andrea")) {
				name
			}
		}
  `
	js := processToFastJSON(t, query)
	require.JSONEq(t, `{"me":[{"gender":"female","name":"Michonne"}],"you":[{"name":"Andrea"},{"name":"Andrea With no friends"}]}`, js)
}

func TestMultiQueryError1(t *testing.T) {
	populateGraph(t)
	query := `
    {
			me(func:anyofterms(name, "Michonne")) {
        name
        gender

			you(func:anyofterms(name, "Andrea")) {
        name
      }
    }
  `
	_, err := gql.Parse(gql.Request{Str: query})
	require.Error(t, err)
}

func TestMultiQueryError2(t *testing.T) {
	populateGraph(t)
	query := `
    {
      me(anyofterms(name, "Michonne")) {
        name
        gender
			}
		}

      you(anyofterms(name, "Andrea")) {
        name
      }
    }
  `
	_, err := gql.Parse(gql.Request{Str: query})
	require.Error(t, err)
}

func TestGenerator(t *testing.T) {
	populateGraph(t)
	query := `
    {
			me(func:anyofterms(name, "Michonne")) {
        name
        gender
      }
    }
  `
	js := processToFastJSON(t, query)
	require.JSONEq(t, `{"me":[{"gender":"female","name":"Michonne"}]}`, js)
}

func TestGeneratorMultiRootMultiQueryRootVar(t *testing.T) {
	populateGraph(t)
	query := `
    {
			friend as var(func:anyofterms(name, "Michonne Rick Glenn")) {
      	name
			}

			you(id: var(friend)) {
				name
			}
    }
  `
	js := processToFastJSON(t, query)
	require.JSONEq(t, `{"you":[{"name":"Michonne"},{"name":"Rick Grimes"},{"name":"Glenn Rhee"}]}`, js)
}

func TestGeneratorMultiRootMultiQueryVarFilter(t *testing.T) {
	populateGraph(t)
	query := `
    {
			f as var(func:anyofterms(name, "Michonne Rick Glenn")) {
      	name
			}

			you(func:anyofterms(name, "Michonne")) {
				friend @filter(var(f)) {
					name
				}
			}
    }
  `
	js := processToFastJSON(t, query)
	require.JSONEq(t, `{"you":[{"friend":[{"name":"Rick Grimes"}, {"name":"Glenn Rhee"}]}]}`, js)
}

func TestGeneratorMultiRootMultiQueryRootVarFilter(t *testing.T) {
	populateGraph(t)
	query := `
    {
			friend as var(func:anyofterms(name, "Michonne Rick Glenn")) {
			}

			you(func:anyofterms(name, "Michonne Andrea Glenn")) @filter(var(friend)) {
				name
			}
    }
  `
	js := processToFastJSON(t, query)
	require.JSONEq(t, `{"you":[{"name":"Michonne"}, {"name":"Glenn Rhee"}]}`, js)
}

func TestGeneratorMultiRootMultiQuery(t *testing.T) {
	populateGraph(t)
	query := `
    {
			me(func:anyofterms(name, "Michonne Rick Glenn")) {
        name
      }

			you(id:[1, 23, 24]) {
				name
			}
    }
  `
	js := processToFastJSON(t, query)
	require.JSONEq(t, `{"me":[{"name":"Michonne"},{"name":"Rick Grimes"},{"name":"Glenn Rhee"}], "you":[{"name":"Michonne"},{"name":"Rick Grimes"},{"name":"Glenn Rhee"}]}`, js)
}

func TestGeneratorMultiRootVarOrderOffset(t *testing.T) {
	populateGraph(t)
	query := `
    {
			L as var(func:anyofterms(name, "Michonne Rick Glenn"), orderasc: dob, offset:2) {
        name
      }

			me(id: var(L)) {
			 name
			}
    }
  `
	js := processToFastJSON(t, query)
	require.JSONEq(t, `{"me":[{"name":"Rick Grimes"}]}`, js)
}

func TestGeneratorMultiRootVarOrderOffset1(t *testing.T) {
	populateGraph(t)
	query := `
    {
			me(func:anyofterms(name, "Michonne Rick Glenn"), orderasc: dob, offset:2) {
        name
      }
    }
  `
	js := processToFastJSON(t, query)
	require.JSONEq(t, `{"me":[{"name":"Rick Grimes"}]}`, js)
}

func TestGeneratorMultiRootOrderOffset(t *testing.T) {
	populateGraph(t)
	query := `
    {
			L as var(func:anyofterms(name, "Michonne Rick Glenn")) {
        name
      }
			me(id: var(L), orderasc: dob, offset:2) {
        name
      }
    }
  `
	js := processToFastJSON(t, query)
	require.JSONEq(t, `{"me":[{"name":"Rick Grimes"}]}`, js)
}

func TestGeneratorMultiRootOrderdesc(t *testing.T) {
	populateGraph(t)
	query := `
    {
			me(func:anyofterms(name, "Michonne Rick Glenn"), orderdesc: dob) {
        name
      }
    }
  `
	js := processToFastJSON(t, query)
	require.JSONEq(t, `{"me":[{"name":"Rick Grimes"},{"name":"Michonne"},{"name":"Glenn Rhee"}]}`, js)
}

func TestGeneratorMultiRootOrder(t *testing.T) {
	populateGraph(t)
	query := `
    {
			me(func:anyofterms(name, "Michonne Rick Glenn"), orderasc: dob) {
        name
      }
    }
  `
	js := processToFastJSON(t, query)
	require.JSONEq(t, `{"me":[{"name":"Glenn Rhee"},{"name":"Michonne"},{"name":"Rick Grimes"}]}`, js)
}

func TestGeneratorMultiRootOffset(t *testing.T) {
	populateGraph(t)
	query := `
    {
			me(func:anyofterms(name, "Michonne Rick Glenn"), offset: 1) {
        name
      }
    }
  `
	js := processToFastJSON(t, query)
	require.JSONEq(t, `{"me":[{"name":"Rick Grimes"},{"name":"Glenn Rhee"}]}`, js)
}

func TestGeneratorMultiRoot(t *testing.T) {
	populateGraph(t)
	query := `
    {
			me(func:anyofterms(name, "Michonne Rick Glenn")) {
        name
      }
    }
  `
	js := processToFastJSON(t, query)
	require.JSONEq(t, `{"me":[{"name":"Michonne"},{"name":"Rick Grimes"},{"name":"Glenn Rhee"}]}`, js)
}

func TestRootList(t *testing.T) {
	populateGraph(t)
	query := `{
	me(id:[1, 23, 24]) {
		name
	}
}`
	js := processToFastJSON(t, query)
	require.JSONEq(t, `{"me":[{"name":"Michonne"},{"name":"Rick Grimes"},{"name":"Glenn Rhee"}]}`, js)
}

func TestRootList1(t *testing.T) {
	populateGraph(t)
	query := `{
	me(id:[0x01, 23, 24, a.bc]) {
		name
	}
}`
	js := processToFastJSON(t, query)
	require.JSONEq(t, `{"me":[{"name":"Michonne"},{"name":"Rick Grimes"},{"name":"Glenn Rhee"},{"name":"Alice"}]}`, js)
}

func TestRootList2(t *testing.T) {
	populateGraph(t)
	query := `{
	me(id:[0x01, 23, a.bc, 24]) {
		name
	}
}`
	js := processToFastJSON(t, query)
	require.JSONEq(t, `{"me":[{"name":"Michonne"},{"name":"Rick Grimes"},{"name":"Alice"},{"name":"Glenn Rhee"}]}`, js)
}

func TestGeneratorMultiRootFilter1(t *testing.T) {
	populateGraph(t)
	query := `
    {
			me(func:anyofterms(name, "Daryl Rick Glenn")) @filter(le(dob, "1909-01-10")) {
        name
      }
    }
  `
	js := processToFastJSON(t, query)
	require.JSONEq(t, `{"me":[{"name":"Daryl Dixon"}]}`, js)
}

func TestGeneratorMultiRootFilter2(t *testing.T) {
	populateGraph(t)
	query := `
    {
			me(func:anyofterms(name, "Michonne Rick Glenn")) @filter(ge(dob, "1909-01-10")) {
        name
      }
    }
  `
	js := processToFastJSON(t, query)
	require.JSONEq(t, `{"me":[{"name":"Michonne"},{"name":"Rick Grimes"},{"name":"Glenn Rhee"}]}`, js)
}

func TestGeneratorMultiRootFilter3(t *testing.T) {
	populateGraph(t)
	query := `
    {
			me(func:anyofterms(name, "Michonne Rick Glenn")) @filter(anyofterms(name, "Glenn") and ge(dob, "1909-01-10")) {
        name
      }
    }
  `
	js := processToFastJSON(t, query)
	require.JSONEq(t, `{"me":[{"name":"Glenn Rhee"}]}`, js)
}

func TestGeneratorRootFilterOnCountGt(t *testing.T) {
	populateGraph(t)
	query := `
                {
                        me(func:anyofterms(name, "Michonne Rick")) @filter(gt(count(friend), 2)) {
                                name
                        }
                }
        `
	_, err := gql.Parse(gql.Request{Str: query})
	require.NoError(t, err)

	js := processToFastJSON(t, query)
	require.JSONEq(t, `{"me":[{"name":"Michonne"}]}`, js)
}

func TestGeneratorRootFilterOnCountle(t *testing.T) {
	populateGraph(t)
	query := `
                {
                        me(func:anyofterms(name, "Michonne Rick")) @filter(le(count(friend), 2)) {
                                name
                        }
                }
        `
	_, err := gql.Parse(gql.Request{Str: query})
	require.NoError(t, err)

	js := processToFastJSON(t, query)
	require.JSONEq(t, `{"me":[{"name":"Rick Grimes"}]}`, js)
}

func TestGeneratorRootFilterOnCountChildLevel(t *testing.T) {
	populateGraph(t)
	query := `
                {
                        me(id:23) {
                                name
                                friend @filter(gt(count(friend), 2)) {
                                        name
                                }
                        }
                }
        `
	_, err := gql.Parse(gql.Request{Str: query})
	require.NoError(t, err)

	js := processToFastJSON(t, query)
	require.JSONEq(t, `{"me":[{"friend":[{"name":"Michonne"}],"name":"Rick Grimes"}]}`, js)
}

func TestGeneratorRootFilterOnCountWithAnd(t *testing.T) {
	populateGraph(t)
	query := `
                {
                        me(id:23) {
                                name
                                friend @filter(gt(count(friend), 4) and lt(count(friend), 100)) {
                                        name
                                }
                        }
                }
        `
	_, err := gql.Parse(gql.Request{Str: query})
	require.NoError(t, err)

	js := processToFastJSON(t, query)
	require.JSONEq(t, `{"me":[{"friend":[{"name":"Michonne"}],"name":"Rick Grimes"}]}`, js)
}

func TestGeneratorRootFilterOnCountError1(t *testing.T) {
	populateGraph(t)
	// only cmp(count(attr), int) is valid, 'max'/'min'/'sum' not supported
	query := `
                {
                        me(func:anyofterms(name, "Michonne Rick")) @filter(gt(count(friend), "invalid")) {
                                name
                        }
                }
        `
	res, err := gql.Parse(gql.Request{Str: query})
	require.NoError(t, err)

	var l Latency
	_, queryErr := ProcessQuery(context.Background(), res, &l)
	require.NotNil(t, queryErr)
}

func TestGeneratorRootFilterOnCountError2(t *testing.T) {
	populateGraph(t)
	// missing digits
	query := `
                {
                        me(func:anyofterms(name, "Michonne Rick")) @filter(gt(count(friend))) {
                                name
                        }
                }
        `
	res, err := gql.Parse(gql.Request{Str: query})
	require.NoError(t, err)

	var l Latency
	_, queryErr := ProcessQuery(context.Background(), res, &l)
	require.NotNil(t, queryErr)
}

func TestGeneratorRootFilterOnCountError3(t *testing.T) {
	populateGraph(t)
	// to much args
	query := `
                {
                        me(func:anyofterms(name, "Michonne Rick")) @filter(gt(count(friend), 2, 4)) {
                                name
                        }
                }
        `
	res, err := gql.Parse(gql.Request{Str: query})
	require.NoError(t, err)

	var l Latency
	_, queryErr := ProcessQuery(context.Background(), res, &l)
	require.Error(t, queryErr)
}

func TestToProtoMultiRoot(t *testing.T) {
	populateGraph(t)
	query := `
    {
			me(func:anyofterms(name, "Michonne Rick Glenn")) {
        name
      }
    }
  `

	pb := processToPB(t, query, map[string]string{}, false)
	expectedPb := `attribute: "_root_"
children: <
  attribute: "me"
  properties: <
    prop: "name"
    value: <
      str_val: "Michonne"
    >
  >
>
children: <
  attribute: "me"
  properties: <
    prop: "name"
    value: <
      str_val: "Rick Grimes"
    >
  >
>
children: <
  attribute: "me"
  properties: <
    prop: "name"
    value: <
      str_val: "Glenn Rhee"
    >
  >
>
`
	require.EqualValues(t, expectedPb, proto.MarshalTextString(pb[0]))
}

func TestNearGenerator(t *testing.T) {
	populateGraph(t)
	query := `{
		me(func:near(loc, [1.1,2.0], 5.001)) {
			name
			gender
		}
	}`

	js := processToFastJSON(t, query)
	require.JSONEq(t, `{"me":[{"gender":"female","name":"Michonne"},{"name":"Glenn Rhee"}]}`, string(js))
}

func TestNearGeneratorFilter(t *testing.T) {
	populateGraph(t)
	query := `{
		me(func:near(loc, [1.1,2.0], 5.001)) @filter(allofterms(name, "Michonne")) {
			name
			gender
		}
	}`

	js := processToFastJSON(t, query)
	require.JSONEq(t, `{"me":[{"gender":"female","name":"Michonne"}]}`, string(js))
}

func TestNearGeneratorError(t *testing.T) {
	populateGraph(t)
	query := `{
		me(func:near(loc, [1.1,2.0], -5.0)) {
			name
			gender
		}
	}`

	res, err := gql.Parse(gql.Request{Str: query})
	require.NoError(t, err)

	ctx := context.Background()
	sg, err := ToSubGraph(ctx, res.Query[0])
	require.NoError(t, err)

	ch := make(chan error)
	go ProcessGraph(ctx, sg, nil, ch)
	err = <-ch
	require.Error(t, err)
}

func TestNearGeneratorErrorMissDist(t *testing.T) {
	populateGraph(t)
	query := `{
		me(func:near(loc, [1.1,2.0])) {
			name
			gender
		}
	}`

	res, err := gql.Parse(gql.Request{Str: query})
	require.NoError(t, err)

	ctx := context.Background()
	sg, err := ToSubGraph(ctx, res.Query[0])
	require.NoError(t, err)

	ch := make(chan error)
	go ProcessGraph(ctx, sg, nil, ch)
	err = <-ch
	require.Error(t, err)
}

func TestWithinGeneratorError(t *testing.T) {
	populateGraph(t)
	query := `{
		me(func:within(loc, [[0.0,0.0], [2.0,0.0], [1.5, 3.0], [0.0, 2.0], [0.0, 0.0]], 12.2)) {
			name
			gender
		}
	}`

	res, err := gql.Parse(gql.Request{Str: query})
	require.NoError(t, err)

	ctx := context.Background()
	sg, err := ToSubGraph(ctx, res.Query[0])
	require.NoError(t, err)

	ch := make(chan error)
	go ProcessGraph(ctx, sg, nil, ch)
	err = <-ch
	require.Error(t, err)
}

func TestWithinGenerator(t *testing.T) {
	populateGraph(t)
	query := `{
		me(func:within(loc,  [[0.0,0.0], [2.0,0.0], [1.5, 3.0], [0.0, 2.0], [0.0, 0.0]])) {
			name
		}
	}`

	js := processToFastJSON(t, query)
	require.JSONEq(t, `{"me":[{"name":"Michonne"},{"name":"Glenn Rhee"}]}`, string(js))
}

func TestContainsGenerator(t *testing.T) {
	populateGraph(t)
	query := `{
		me(func:contains(loc, [2.0,0.0])) {
			name
		}
	}`

	js := processToFastJSON(t, query)
	require.JSONEq(t, `{"me":[{"name":"Rick Grimes"}]}`, string(js))
}

func TestContainsGenerator2(t *testing.T) {
	populateGraph(t)
	query := `{
		me(func:contains(loc,  [[1.0,1.0], [1.9,1.0], [1.9, 1.9], [1.0, 1.9], [1.0, 1.0]])) {
			name
		}
	}`

	js := processToFastJSON(t, query)
	require.JSONEq(t, `{"me":[{"name":"Rick Grimes"}]}`, string(js))
}

func TestIntersectsGeneratorError(t *testing.T) {
	populateGraph(t)
	query := `{
		me(func:intersects(loc, [0.0,0.0])) {
			name
		}
	}`

	res, err := gql.Parse(gql.Request{Str: query})
	require.NoError(t, err)

	ctx := context.Background()
	sg, err := ToSubGraph(ctx, res.Query[0])
	require.NoError(t, err)

	ch := make(chan error)
	go ProcessGraph(ctx, sg, nil, ch)
	err = <-ch
	require.Error(t, err)
}

func TestIntersectsGenerator(t *testing.T) {
	populateGraph(t)
	query := `{
		me(func:intersects(loc, [[0.0,0.0], [2.0,0.0], [1.5, 3.0], [0.0, 2.0], [0.0, 0.0]])) {
			name
		}
	}`

	js := processToFastJSON(t, query)
	require.JSONEq(t, `{"me":[{"name":"Michonne"}, {"name":"Rick Grimes"}, {"name":"Glenn Rhee"}]}`, string(js))
}

func TestToProtoNormalizeDirective(t *testing.T) {
	populateGraph(t)
	query := `
		{
			me(id:0x01) @normalize {
				mn: name
				gender
				friend {
					n: name
					d: dob
					friend {
						fn : name
					}
				}
				son {
					sn: name
				}
			}
		}
	`
	pb := processToPB(t, query, map[string]string{}, false)
	expectedPb := `attribute: "_root_"
children: <
  properties: <
    prop: "mn"
    value: <
      str_val: "Michonne"
    >
  >
  properties: <
    prop: "n"
    value: <
      str_val: "Rick Grimes"
    >
  >
  properties: <
    prop: "d"
    value: <
      str_val: "1910-01-02T00:00:00Z"
    >
  >
  properties: <
    prop: "fn"
    value: <
      str_val: "Michonne"
    >
  >
  properties: <
    prop: "sn"
    value: <
      str_val: "Andre"
    >
  >
>
children: <
  properties: <
    prop: "mn"
    value: <
      str_val: "Michonne"
    >
  >
  properties: <
    prop: "n"
    value: <
      str_val: "Glenn Rhee"
    >
  >
  properties: <
    prop: "d"
    value: <
      str_val: "1909-05-05T00:00:00Z"
    >
  >
  properties: <
    prop: "sn"
    value: <
      str_val: "Andre"
    >
  >
>
children: <
  properties: <
    prop: "mn"
    value: <
      str_val: "Michonne"
    >
  >
  properties: <
    prop: "n"
    value: <
      str_val: "Daryl Dixon"
    >
  >
  properties: <
    prop: "d"
    value: <
      str_val: "1909-01-10T00:00:00Z"
    >
  >
  properties: <
    prop: "fn"
    value: <
      str_val: "Glenn Rhee"
    >
  >
  properties: <
    prop: "sn"
    value: <
      str_val: "Andre"
    >
  >
>
children: <
  properties: <
    prop: "mn"
    value: <
      str_val: "Michonne"
    >
  >
  properties: <
    prop: "n"
    value: <
      str_val: "Andrea"
    >
  >
  properties: <
    prop: "d"
    value: <
      str_val: "1901-01-15T00:00:00Z"
    >
  >
  properties: <
    prop: "fn"
    value: <
      str_val: "Glenn Rhee"
    >
  >
  properties: <
    prop: "sn"
    value: <
      str_val: "Andre"
    >
  >
>
`
	require.EqualValues(t,
		expectedPb,
		proto.MarshalTextString(pb[0]))
}

func TestNormalizeDirective(t *testing.T) {
	populateGraph(t)
	query := `
		{
			me(id:0x01) @normalize {
				mn: name
				gender
				friend {
					n: name
					d: dob
					friend {
						fn : name
					}
				}
				son {
					sn: name
				}
			}
		}
	`

	js := processToFastJSON(t, query)
	require.EqualValues(t,
		`{"me":[{"d":"1910-01-02T00:00:00Z","fn":"Michonne","mn":"Michonne","n":"Rick Grimes","sn":"Andre"},{"d":"1909-05-05T00:00:00Z","mn":"Michonne","n":"Glenn Rhee","sn":"Andre"},{"d":"1909-01-10T00:00:00Z","fn":"Glenn Rhee","mn":"Michonne","n":"Daryl Dixon","sn":"Andre"},{"d":"1901-01-15T00:00:00Z","fn":"Glenn Rhee","mn":"Michonne","n":"Andrea","sn":"Andre"}]}`,
		js)
}

func TestSchema(t *testing.T) {
	populateGraph(t)
	query := `
		{
			debug(id: 0x1 ) {
				_xid_
				name
				gender
				alive
				loc
				friend {
					dob
					name
				}
			}
		}
  `
	gr := processToPB(t, query, map[string]string{}, true)
	require.Equal(t, `attribute: "_root_"
children: <
  attribute: "debug"
  properties: <
    prop: "_uid_"
    value: <
      uid_val: 1
    >
  >
  properties: <
    prop: "_xid_"
    value: <
      str_val: "mich"
    >
  >
  properties: <
    prop: "name"
    value: <
      str_val: "Michonne"
    >
  >
  properties: <
    prop: "gender"
    value: <
      default_val: "female"
    >
  >
  properties: <
    prop: "alive"
    value: <
      bool_val: true
    >
  >
  properties: <
    prop: "loc"
    value: <
      geo_val: "\001\001\000\000\000\232\231\231\231\231\231\361?\000\000\000\000\000\000\000@"
    >
  >
  children: <
    attribute: "friend"
    properties: <
      prop: "_uid_"
      value: <
        uid_val: 23
      >
    >
    properties: <
      prop: "dob"
      value: <
        str_val: "1910-01-02T00:00:00Z"
      >
    >
    properties: <
      prop: "name"
      value: <
        str_val: "Rick Grimes"
      >
    >
  >
  children: <
    attribute: "friend"
    properties: <
      prop: "_uid_"
      value: <
        uid_val: 24
      >
    >
    properties: <
      prop: "dob"
      value: <
        str_val: "1909-05-05T00:00:00Z"
      >
    >
    properties: <
      prop: "name"
      value: <
        str_val: "Glenn Rhee"
      >
    >
  >
  children: <
    attribute: "friend"
    properties: <
      prop: "_uid_"
      value: <
        uid_val: 25
      >
    >
    properties: <
      prop: "dob"
      value: <
        str_val: "1909-01-10T00:00:00Z"
      >
    >
    properties: <
      prop: "name"
      value: <
        str_val: "Daryl Dixon"
      >
    >
  >
  children: <
    attribute: "friend"
    properties: <
      prop: "_uid_"
      value: <
        uid_val: 31
      >
    >
    properties: <
      prop: "dob"
      value: <
        str_val: "1901-01-15T00:00:00Z"
      >
    >
    properties: <
      prop: "name"
      value: <
        str_val: "Andrea"
      >
    >
  >
  children: <
    attribute: "friend"
    properties: <
      prop: "_uid_"
      value: <
        uid_val: 101
      >
    >
  >
>
`, proto.MarshalTextString(gr[0]))
}

func runQuery(t *testing.T, gq *gql.GraphQuery) string {
	ctx := context.Background()
	ch := make(chan error)

	sg, err := ToSubGraph(ctx, gq)
	require.NoError(t, err)
	go ProcessGraph(ctx, sg, nil, ch)
	err = <-ch
	require.NoError(t, err)

	var l Latency
	var buf bytes.Buffer
	err = sg.ToFastJSON(&l, &buf, nil, false)
	require.NoError(t, err)
	return string(buf.Bytes())
}

func TestWithinPoint(t *testing.T) {
	populateGraph(t)
	gq := &gql.GraphQuery{
		Alias: "me",
		Func: &gql.Function{
			Attr: "geometry",
			Name: "near",
			Args: []string{`[-122.082506, 37.4249518]`, "1"},
		},
		Children: []*gql.GraphQuery{{Attr: "name"}},
	}

	mp := runQuery(t, gq)
	expected := `{"me":[{"name":"Googleplex"}]}`
	require.JSONEq(t, expected, mp)
}

func TestWithinPolygon(t *testing.T) {
	populateGraph(t)
	gq := &gql.GraphQuery{
		Alias: "me",
		Func: &gql.Function{Attr: "geometry", Name: "within", Args: []string{
			`[[-122.06, 37.37], [-122.1, 37.36], [-122.12, 37.4], [-122.11, 37.43], [-122.04, 37.43], [-122.06, 37.37]]`},
		},
		Children: []*gql.GraphQuery{{Attr: "name"}},
	}

	mp := runQuery(t, gq)
	expected := `{"me":[{"name":"Googleplex"},{"name":"Shoreline Amphitheater"}]}`
	require.JSONEq(t, expected, mp)
}

func TestContainsPoint(t *testing.T) {
	populateGraph(t)
	gq := &gql.GraphQuery{
		Alias: "me",
		Func: &gql.Function{Attr: "geometry", Name: "contains", Args: []string{
			`[-122.082506, 37.4249518]`},
		},
		Children: []*gql.GraphQuery{{Attr: "name"}},
	}

	mp := runQuery(t, gq)
	expected := `{"me":[{"name":"SF Bay area"},{"name":"Mountain View"}]}`
	require.JSONEq(t, expected, mp)
}

func TestNearPoint(t *testing.T) {
	populateGraph(t)
	gq := &gql.GraphQuery{
		Alias: "me",
		Func: &gql.Function{
			Attr: "geometry",
			Name: "near",
			Args: []string{`[-122.082506, 37.4249518]`, "1000"},
		},
		Children: []*gql.GraphQuery{{Attr: "name"}},
	}

	mp := runQuery(t, gq)
	expected := `{"me":[{"name":"Googleplex"},{"name":"Shoreline Amphitheater"}]}`
	require.JSONEq(t, expected, mp)
}

func TestIntersectsPolygon1(t *testing.T) {
	populateGraph(t)
	gq := &gql.GraphQuery{
		Alias: "me",
		Func: &gql.Function{
			Attr: "geometry",
			Name: "intersects",
			Args: []string{
				`[[-122.06, 37.37], [-122.1, 37.36],
					[-122.12, 37.4], [-122.11, 37.43], [-122.04, 37.43], [-122.06, 37.37]]`,
			},
		},
		Children: []*gql.GraphQuery{{Attr: "name"}},
	}

	mp := runQuery(t, gq)
	expected := `{"me":[{"name":"Googleplex"},{"name":"Shoreline Amphitheater"},
		{"name":"SF Bay area"},{"name":"Mountain View"}]}`
	require.JSONEq(t, expected, mp)
}

func TestIntersectsPolygon2(t *testing.T) {
	populateGraph(t)
	gq := &gql.GraphQuery{
		Alias: "me",
		Func: &gql.Function{
			Attr: "geometry",
			Name: "intersects",
			Args: []string{
				`[[-121.6, 37.1], [-122.4, 37.3],
					[-122.6, 37.8], [-122.5, 38.3], [-121.9, 38], [-121.6, 37.1]]`,
			},
		},
		Children: []*gql.GraphQuery{{Attr: "name"}},
	}

	mp := runQuery(t, gq)
	expected := `{"me":[{"name":"Googleplex"},{"name":"Shoreline Amphitheater"},
			{"name":"San Carlos Airport"},{"name":"SF Bay area"},
			{"name":"Mountain View"},{"name":"San Carlos"}]}`
	require.JSONEq(t, expected, mp)
}

func TestNotExistObject(t *testing.T) {
	populateGraph(t)
	// we haven't set genre(type:uid) for 0x01, should just be ignored
	query := `
                {
                        me(id:0x01) {
                                name
                                gender
                                alive
                                genre
                        }
                }
        `
	js := processToFastJSON(t, query)
	require.EqualValues(t,
		`{"me":[{"alive":true,"gender":"female","name":"Michonne"}]}`,
		js)
}

func TestLangDefault(t *testing.T) {
	populateGraph(t)
	query := `
		{
			me(id:0x1001) {
				name
			}
		}
	`
	js := processToFastJSON(t, query)
	require.JSONEq(t,
		`{"me":[{"name":"Badger"}]}`,
		js)
}

func TestLangMultiple_Alias(t *testing.T) {
	populateGraph(t)
	query := `
		{
			me(id:0x1001) {
				a: name@pl
				b: name@cn
				c: name
			}
		}
	`
	js := processToFastJSON(t, query)
	require.JSONEq(t,
		`{"me":[{"c":"Badger","a":"Borsuk europejski"}]}`,
		js)
}

func TestLangMultiple(t *testing.T) {
	populateGraph(t)
	query := `
		{
			me(id:0x1001) {
				name@pl
				name
			}
		}
	`
	js := processToFastJSON(t, query)
	require.JSONEq(t,
		`{"me":[{"name":"Badger","name@pl":"Borsuk europejski"}]}`,
		js)
}

func TestLangSingle(t *testing.T) {
	populateGraph(t)
	query := `
		{
			me(id:0x1001) {
				name@pl
			}
		}
	`
	js := processToFastJSON(t, query)
	require.JSONEq(t,
		`{"me":[{"name@pl":"Borsuk europejski"}]}`,
		js)
}

func TestLangSingleFallback(t *testing.T) {
	populateGraph(t)
	query := `
		{
			me(id:0x1001) {
				name@cn
			}
		}
	`
	js := processToFastJSON(t, query)
	require.JSONEq(t,
		`{}`,
		js)
}

func TestLangMany1(t *testing.T) {
	populateGraph(t)
	query := `
		{
			me(id:0x1001) {
				name@ru:en:fr
			}
		}
	`
	js := processToFastJSON(t, query)
	require.JSONEq(t,
		`{"me":[{"name@ru:en:fr":"Барсук"}]}`,
		js)
}

func TestLangMany2(t *testing.T) {
	populateGraph(t)
	query := `
		{
			me(id:0x1001) {
				name@hu:fi:fr
			}
		}
	`
	js := processToFastJSON(t, query)
	require.JSONEq(t,
		`{"me":[{"name@hu:fi:fr":"Blaireau européen"}]}`,
		js)
}

func TestLangMany3(t *testing.T) {
	populateGraph(t)
	query := `
		{
			me(id:0x1001) {
				name@hu:fr:fi
			}
		}
	`
	js := processToFastJSON(t, query)
	require.JSONEq(t,
		`{"me":[{"name@hu:fr:fi":"Blaireau européen"}]}`,
		js)
}

func TestLangManyFallback(t *testing.T) {
	populateGraph(t)
	query := `
		{
			me(id:0x1001) {
				name@hu:fi:cn
			}
		}
	`
	js := processToFastJSON(t, query)
	require.JSONEq(t,
		`{}`,
		js)
}

func TestLangNoFallbackNoDefault(t *testing.T) {
	populateGraph(t)
	query := `
		{
			me(id:0x1004) {
				name
			}
		}
	`
	js := processToFastJSON(t, query)
	require.JSONEq(t,
		`{}`,
		js)
}

func TestLangSingleNoFallbackNoDefault(t *testing.T) {
	populateGraph(t)
	query := `
		{
			me(id:0x1004) {
				name@cn
			}
		}
	`
	js := processToFastJSON(t, query)
	require.JSONEq(t,
		`{}`,
		js)
}

func TestLangMultipleNoFallbackNoDefault(t *testing.T) {
	populateGraph(t)
	query := `
		{
			me(id:0x1004) {
				name@cn:hi
			}
		}
	`
	js := processToFastJSON(t, query)
	require.JSONEq(t,
		`{}`,
		js)
}

func TestLangOnlyForcedFallbackNoDefault(t *testing.T) {
	populateGraph(t)
	query := `
		{
			me(id:0x1004) {
				name@.
			}
		}
	`
	js := processToFastJSON(t, query)
	// this test is fragile - '.' may return value in any language (depending on data)
	require.JSONEq(t,
		`{"me":[{"name@.":"Artem Tkachenko"}]}`,
		js)
}

func TestLangSingleForcedFallbackNoDefault(t *testing.T) {
	populateGraph(t)
	query := `
		{
			me(id:0x1004) {
				name@cn:.
			}
		}
	`
	js := processToFastJSON(t, query)
	// this test is fragile - '.' may return value in any language (depending on data)
	require.JSONEq(t,
		`{"me":[{"name@cn:.":"Artem Tkachenko"}]}`,
		js)
}

func TestLangMultipleForcedFallbackNoDefault(t *testing.T) {
	populateGraph(t)
	query := `
		{
			me(id:0x1004) {
				name@hi:cn:.
			}
		}
	`
	js := processToFastJSON(t, query)
	// this test is fragile - '.' may return value in any language (depending on data)
	require.JSONEq(t,
		`{"me":[{"name@hi:cn:.":"Artem Tkachenko"}]}`,
		js)
}

func TestLangFilterMatch1(t *testing.T) {
	populateGraph(t)
	posting.CommitLists(10, 1)
	query := `
		{
			me(func:allofterms(name@pl, "Europejski borsuk"))  {
				name@pl
			}
		}
	`
	js := processToFastJSON(t, query)
	require.JSONEq(t,
		`{"me":[{"name@pl":"Borsuk europejski"}]}`,
		js)
}

func TestLangFilterMismatch1(t *testing.T) {
	populateGraph(t)
	posting.CommitLists(10, 1)
	query := `
		{
			me(func:allofterms(name@pl, "European Badger"))  {
				name@pl
			}
		}
	`
	js := processToFastJSON(t, query)
	require.JSONEq(t,
		`{}`,
		js)
}

func TestLangFilterMismatch2(t *testing.T) {
	populateGraph(t)
	posting.CommitLists(10, 1)
	query := `
		{
			me(id: [0x1, 0x2, 0x3, 0x1001]) @filter(anyofterms(name@pl, "Badger is cool")) {
				name@pl
			}
		}
	`
	js := processToFastJSON(t, query)
	require.JSONEq(t,
		`{}`,
		js)
}

func TestLangFilterMismatch3(t *testing.T) {
	populateGraph(t)
	posting.CommitLists(10, 1)
	query := `
		{
			me(id: [0x1, 0x2, 0x3, 0x1001]) @filter(allofterms(name@pl, "European borsuk")) {
				name@pl
			}
		}
	`
	js := processToFastJSON(t, query)
	require.JSONEq(t,
		`{}`,
		js)
}

func TestLangFilterMismatch5(t *testing.T) {
	populateGraph(t)
	posting.CommitLists(10, 1)
	query := `
		{
			me(func:anyofterms(name@en, "european honey")) {
				name@en
			}
		}
	`
	js := processToFastJSON(t, query)
	require.JSONEq(t,
		`{"me":[{"name@en":"European badger"},{"name@en":"Honey badger"},{"name@en":"Honey bee"}]}`,
		js)
}

func TestLangFilterMismatch6(t *testing.T) {
	populateGraph(t)
	posting.CommitLists(10, 1)
	query := `
		{
			me(id: [0x1001, 0x1002, 0x1003]) @filter(lt(name@en, "D"))  {
				name@en
			}
		}
	`
	js := processToFastJSON(t, query)
	require.JSONEq(t,
		`{}`,
		js)
}

func checkSchemaNodes(t *testing.T, expected []*protos.SchemaNode, actual []*protos.SchemaNode) {
	sort.Slice(expected, func(i, j int) bool {
		return expected[i].Predicate >= expected[j].Predicate
	})
	sort.Slice(actual, func(i, j int) bool {
		return actual[i].Predicate >= actual[j].Predicate
	})
	require.True(t, reflect.DeepEqual(expected, actual),
		fmt.Sprintf("Expected: %+v, Received: %+v \n", expected, actual))
}

func TestSchemaBlock1(t *testing.T) {
	query := `
		schema {
			type
		}
	`
	actual := processSchemaQuery(t, query)
	expected := []*protos.SchemaNode{{Predicate: "genre", Type: "uid"},
		{Predicate: "age", Type: "int"}, {Predicate: "name", Type: "string"},
		{Predicate: "film.film.initial_release_date", Type: "dateTime"},
		{Predicate: "loc", Type: "geo"}, {Predicate: "alive", Type: "bool"},
		{Predicate: "shadow_deep", Type: "int"}, {Predicate: "friend", Type: "uid"},
		{Predicate: "geometry", Type: "geo"}, {Predicate: "alias", Type: "string"},
		{Predicate: "dob", Type: "dateTime"}, {Predicate: "survival_rate", Type: "float"},
		{Predicate: "value", Type: "string"}, {Predicate: "full_name", Type: "string"},
		{Predicate: "noindex_name", Type: "string"}, {Predicate: "_xid_", Type: "string"}}
	checkSchemaNodes(t, expected, actual)
}

func TestSchemaBlock2(t *testing.T) {
	query := `
		schema(pred: name) {
			index
			reverse
			type
			tokenizer
		}
	`
	actual := processSchemaQuery(t, query)
	expected := []*protos.SchemaNode{
		{Predicate: "name", Type: "string", Index: true, Tokenizer: []string{"term", "exact", "trigram"}}}
	checkSchemaNodes(t, expected, actual)
}

func TestSchemaBlock3(t *testing.T) {
	query := `
		schema(pred: age) {
			index
			reverse
			type
			tokenizer
		}
	`
	actual := processSchemaQuery(t, query)
	expected := []*protos.SchemaNode{{Predicate: "age",
		Type:      "int",
		Index:     true,
		Tokenizer: []string{"int"}}}
	checkSchemaNodes(t, expected, actual)
}

func TestSchemaBlock4(t *testing.T) {
	query := `
		schema(pred: [age, genre, random]) {
			index
			reverse
			type
			tokenizer
		}
	`
	actual := processSchemaQuery(t, query)
	expected := []*protos.SchemaNode{
		{Predicate: "genre",
			Type:    "uid",
			Reverse: true}, {Predicate: "age",
			Type:      "int",
			Index:     true,
			Tokenizer: []string{"int"}}}
	checkSchemaNodes(t, expected, actual)
}

func TestSchemaBlock5(t *testing.T) {
	query := `
		schema(pred: name) {
		}
	`
	actual := processSchemaQuery(t, query)
	expected := []*protos.SchemaNode{
		{Predicate: "name", Type: "string", Index: true, Tokenizer: []string{"term", "exact", "trigram"}}}
	checkSchemaNodes(t, expected, actual)
}

const schemaStr = `
<<<<<<< HEAD
name:string @index(term, exact, trigram ) .
alias:string @index(exact, term, fulltext) .
dob:dateTime @index .
film.film.initial_release_date:dateTime @index .
loc:geo @index .
genre:uid @reverse .
survival_rate : float .
alive         : bool @index .
age           : int @index .
shadow_deep   : int .
friend:uid @reverse .
geometry:geo @index .
value:string @index(trigram) .
full_name:string @index(hash) .
noindex_name: string .
=======
name                           : string @index(term, exact, trigram) .
alias                          : string @index(exact, term, fulltext) .
dob                            : date @index .
film.film.initial_release_date : date @index .
loc                            : geo @index .
genre                          : uid @reverse .
survival_rate                  : float .
alive                          : bool @index .
age                            : int @index .
shadow_deep                    : int .
friend                         : uid @reverse .
geometry                       : geo @index .
value                          : string @index(trigram) .
full_name                      : string @index(hash) .
noindex_name                   : string .
>>>>>>> e7d5de29
`

func TestMain(m *testing.M) {
	x.SetTestRun()
	x.Init()

	dir, err := ioutil.TempDir("", "storetest_")
	x.Check(err)
	defer os.RemoveAll(dir)

	opt := badger.DefaultOptions
	opt.Dir = dir
	opt.ValueDir = dir
	ps, err = badger.NewKV(&opt)
	defer ps.Close()
	x.Check(err)
	time.Sleep(time.Second)

	group.ParseGroupConfig("")
	schema.Init(ps)
	posting.Init(ps)
	worker.Init(ps)

	dir2, err := ioutil.TempDir("", "wal_")
	x.Check(err)

	worker.StartRaftNodes(dir2)
	// Load schema after nodes have started
	err = schema.ParseBytes([]byte(schemaStr), 1)
	x.Check(err)
	defer os.RemoveAll(dir2)

	os.Exit(m.Run())
}

func TestFilterNonIndexedPredicateFail(t *testing.T) {
	populateGraph(t)
	// filtering on non indexing predicate fails
	query := `
		{
			me(id:0x01) {
				friend @filter(le(survival_rate, 30)) {
					_uid_
					name
					age
				}
			}
		}
	`
	_, err := processToFastJsonReq(t, query)
	require.Error(t, err)
}

func TestMultipleSamePredicateInBlockFail(t *testing.T) {
	populateGraph(t)
	// name is asked for two times..
	query := `
		{
			me(id:0x01) {
				name
				friend {
					age
				}
				name
			}
		}
	`
	_, err := processToFastJsonReq(t, query)
	require.Error(t, err)
}

func TestMultipleSamePredicateInBlockFail2(t *testing.T) {
	populateGraph(t)
	// age is asked for two times..
	query := `
		{
			me(id:0x01) {
				friend {
					age
					age
				}
				name
			}
		}
	`
	_, err := processToFastJsonReq(t, query)
	require.Error(t, err)
}

func TestMultipleSamePredicateInBlockFail3(t *testing.T) {
	populateGraph(t)
	// friend is asked for two times..
	query := `
		{
			me(id:0x01) {
				friend {
					age
				}
				friend {
					name
				}
				name
			}
		}
	`
	_, err := processToFastJsonReq(t, query)
	require.Error(t, err)
}

func TestXidInvalidJSON(t *testing.T) {
	populateGraph(t)
	query := `
		{
			me(id:0x01) {
				name
				_xid_
				gender
				alive
				friend {
					_xid_
					random
					name
				}
			}
		}
	`
	js := processToFastJSON(t, query)
	require.JSONEq(t,
		`{"me":[{"_xid_":"mich","alive":true,"friend":[{"name":"Rick Grimes"},{"_xid_":"g\"lenn","name":"Glenn Rhee"},{"name":"Daryl Dixon"},{"name":"Andrea"}],"gender":"female","name":"Michonne"}]}`,
		js)
	m := make(map[string]interface{})
	err := json.Unmarshal([]byte(js), &m)
	require.NoError(t, err)
}

func TestXidInvalidProto(t *testing.T) {
	populateGraph(t)
	query := `
		{
			me(id:0x01) {
				name
				_xid_
				gender
				alive
				friend {
					_xid_
					random
					name
				}
			}
		}
	`
	pb := processToPB(t, query, map[string]string{}, false)
	expectedPb := `attribute: "_root_"
children: <
  attribute: "me"
  properties: <
    prop: "name"
    value: <
      str_val: "Michonne"
    >
  >
  properties: <
    prop: "_xid_"
    value: <
      str_val: "mich"
    >
  >
  properties: <
    prop: "gender"
    value: <
      default_val: "female"
    >
  >
  properties: <
    prop: "alive"
    value: <
      bool_val: true
    >
  >
  children: <
    attribute: "friend"
    properties: <
      prop: "name"
      value: <
        str_val: "Rick Grimes"
      >
    >
  >
  children: <
    attribute: "friend"
    properties: <
      prop: "_xid_"
      value: <
        str_val: "g\\\"lenn"
      >
    >
    properties: <
      prop: "name"
      value: <
        str_val: "Glenn Rhee"
      >
    >
  >
  children: <
    attribute: "friend"
    properties: <
      prop: "name"
      value: <
        str_val: "Daryl Dixon"
      >
    >
  >
  children: <
    attribute: "friend"
    properties: <
      prop: "name"
      value: <
        str_val: "Andrea"
      >
    >
  >
>
`
	require.EqualValues(t, expectedPb, proto.MarshalTextString(pb[0]))
}

func TestToJSONReverseNegativeFirst(t *testing.T) {
	populateGraph(t)
	query := `
		{
			me(func: allofterms(name, "Andrea")) {
				name
				~friend (first: -1) {
					name
					gender
				}
			}
		}
	`
	js := processToFastJSON(t, query)
	require.JSONEq(t,
		`{"me":[{"name":"Andrea","~friend":[{"gender":"female","name":"Michonne"}]},{"name":"Andrea With no friends"}]}`,
		js)
}

func TestToFastJSONOrderLang(t *testing.T) {
	populateGraph(t)
	query := `
		{
			me(id:0x01) {
				friend(first:2, orderdesc: alias@en:de:.) {
					alias
				}
			}
		}
	`

	js := processToFastJSON(t, query)
	require.JSONEq(t,
		`{"me":[{"friend":[{"alias":"Zambo Alice"},{"alias":"John Oliver"}]}]}`,
		js)
}

func TestBoolIndexEqRoot1(t *testing.T) {
	populateGraph(t)
	query := `
		{
			me(func: eq(alive, true)) {
				name
				alive
			}
		}
	`
	js := processToFastJSON(t, query)
	require.JSONEq(t,
		`{"me":[{"alive":true,"name":"Michonne"},{"alive":true,"name":"Rick Grimes"}]}`,
		js)
}

func TestBoolIndexEqRoot2(t *testing.T) {
	populateGraph(t)
	query := `
		{
			me(func: eq(alive, false)) {
				name
				alive
			}
		}
	`
	js := processToFastJSON(t, query)
	require.JSONEq(t,
		`{"me":[{"alive":false,"name":"Daryl Dixon"},{"alive":false,"name":"Andrea"}]}`,
		js)
}

func TestBoolIndexgeRoot(t *testing.T) {
	populateGraph(t)
	q := `
		{
			me(func: ge(alive, true)) {
				name
				alive
				friend {
					name
					alive
				}
			}
		}`
	res, _ := gql.Parse(gql.Request{Str: q})
	var l Latency
	ctx := context.Background()
	_, err := ProcessQuery(ctx, res, &l)
	require.NotNil(t, err)
}

func TestBoolIndexEqChild(t *testing.T) {
	populateGraph(t)
	query := `
		{
			me(func: eq(alive, true)) {
				name
				alive
				friend @filter(eq(alive, false)) {
					name
					alive
				}
			}
		}
	`
	js := processToFastJSON(t, query)
	require.JSONEq(t,
		`{"me":[{"alive":true,"friend":[{"alive":false,"name":"Daryl Dixon"},{"alive":false,"name":"Andrea"}],"name":"Michonne"},{"alive":true,"name":"Rick Grimes"}]}`,
		js)
}

func TestBoolSort(t *testing.T) {
	populateGraph(t)
	q := `
		{
			me(func: anyofterms(name, "Michonne Andrea Rick"), orderasc: alive) {
				name
				alive
			}
		}
	`
	res, _ := gql.Parse(gql.Request{Str: q, Http: true})
	var l Latency
	ctx := context.Background()
	_, err := ProcessQuery(ctx, res, &l)
	require.NotNil(t, err)
}

func TestJSONQueryVariables(t *testing.T) {
	populateGraph(t)
	q := `{"query": "query test ($a: int = 1) { me(id: 0x01) { name, gender, friend(first: $a) { name }}}",
	"variables" : { "$a": "2"}}`
	js := processToFastJSON(t, q)
	require.JSONEq(t, `{"me":[{"friend":[{"name":"Rick Grimes"},{"name":"Glenn Rhee"}],"gender":"female","name":"Michonne"}]}`, string(js))
}

func TestPBQueryVariables(t *testing.T) {
	populateGraph(t)
	q := `query test ($a: int = 1) { me(id: 0x01) { name, gender, friend(first: $a) { name }}}`

	variables := make(map[string]string)
	variables["$a"] = "3"
	pb := processToPB(t, q, variables, false)
	require.Equal(t, `attribute: "_root_"
children: <
  attribute: "me"
  properties: <
    prop: "name"
    value: <
      str_val: "Michonne"
    >
  >
  properties: <
    prop: "gender"
    value: <
      default_val: "female"
    >
  >
  children: <
    attribute: "friend"
    properties: <
      prop: "name"
      value: <
        str_val: "Rick Grimes"
      >
    >
  >
  children: <
    attribute: "friend"
    properties: <
      prop: "name"
      value: <
        str_val: "Glenn Rhee"
      >
    >
  >
  children: <
    attribute: "friend"
    properties: <
      prop: "name"
      value: <
        str_val: "Daryl Dixon"
      >
    >
  >
>
`, proto.MarshalTextString(pb[0]))
}

func TestStringEscape(t *testing.T) {
	populateGraph(t)
	query := `
		{
			me(id: 2301) {
				name
			}
		}
	`
	js := processToFastJSON(t, query)
	require.JSONEq(t,
		`{"me":[{"name":"Alice\""}]}`,
		js)
}

func TestOrderDescFilterCount(t *testing.T) {
	populateGraph(t)
	query := `
		{
			me(id:0x01) {
				friend(first:2, orderdesc: age) @filter(eq(alias, "Zambo Alice")) {
					alias
				}
			}
		}
	`

	js := processToFastJSON(t, query)
	require.JSONEq(t,
		`{"me":[{"friend":[{"alias":"Zambo Alice"}]}]}`,
		js)
}

func TestHashTokEq(t *testing.T) {
	populateGraph(t)
	query := `
		{
			me(func: eq(full_name, "Michonne's large name for hashing")) {
				full_name
				alive
				friend {
					name
				}
			}
		}
	`
	js := processToFastJSON(t, query)
	require.JSONEq(t,
		`{"me":[{"alive":true,"friend":[{"name":"Rick Grimes"},{"name":"Glenn Rhee"},{"name":"Daryl Dixon"},{"name":"Andrea"}],"full_name":"Michonne's large name for hashing"}]}`,
		js)
}

func TestHashTokGeqErr(t *testing.T) {
	populateGraph(t)
	query := `
		{
			me(func: ge(full_name, "Michonne's large name for hashing")) {
				full_name
				alive
				friend {
					name
				}
			}
		}
	`
	res, _ := gql.Parse(gql.Request{Str: query})
	var l Latency
	ctx := context.Background()
	_, err := ProcessQuery(ctx, res, &l)
	require.Error(t, err)
}

func TestNameNotIndexed(t *testing.T) {
	populateGraph(t)
	query := `
		{
			me(func: eq(noindex_name, "Michonne's name not indexed")) {
				full_name
				alive
				friend {
					name
				}
			}
		}
	`
	res, _ := gql.Parse(gql.Request{Str: query})
	var l Latency
	ctx := context.Background()
	_, err := ProcessQuery(ctx, res, &l)
	require.Error(t, err)
}

func TestMultipleMinMax(t *testing.T) {
	populateGraph(t)
	query := `
		{
			me(id: 0x01) {
				friend {
					x as age
					n as name
				}
				min(var(x))
				max(var(x))
				min(var(n))
				max(var(n))
			}
		}`
	js := processToFastJSON(t, query)
	require.JSONEq(t,
		`{"me":[{"friend":[{"age":15,"name":"Rick Grimes"},{"age":15,"name":"Glenn Rhee"},{"age":17,"name":"Daryl Dixon"},{"age":19,"name":"Andrea"}],"max(var(n))":"Rick Grimes","max(var(x))":19,"min(var(n))":"Andrea","min(var(x))":15}]}`,
		js)
}

func TestDuplicateAlias(t *testing.T) {
	populateGraph(t)
	query := `
		{
			me(id: 0x01) {
				friend {
					x as age
				}
				a: min(var(x))
				a: max(var(x))
			}
		}`
	res, _ := gql.Parse(gql.Request{Str: query})
	var l Latency
	ctx := context.Background()
	_, err := ProcessQuery(ctx, res, &l)
	require.Error(t, err)
}

func TestMinSomething(t *testing.T) {
	populateGraph(t)
	query := `
		{
			me(id: 0x01) {
				friendCount: count(friend)
			}
		}`
	pb := processToPB(t, query, map[string]string{}, false)
	require.Equal(t, `attribute: "_root_"
children: <
  attribute: "me"
  properties: <
    prop: "friendCount"
    value: <
      int_val: 5
    >
  >
>
`, proto.MarshalTextString(pb[0]))
}

func TestGraphQLId(t *testing.T) {
	populateGraph(t)
	q := `{"query": "query test ($a: string = 1) { me(id: $a) { name, gender, friend(first: 1) { name }}}",
	"variables" : { "$a": "[1, 31]"}}`
	js := processToFastJSON(t, q)
	require.JSONEq(t, `{"me":[{"friend":[{"name":"Rick Grimes"}],"gender":"female","name":"Michonne"},{"friend":[{"name":"Glenn Rhee"}],"name":"Andrea"}]}`, string(js))
}

func TestGraphQLIdProto(t *testing.T) {
	populateGraph(t)
	q := `query test ($id: string) { me(id: $id) { name, gender, friend(first: 1) { name }}}`

	variables := make(map[string]string)
	variables["$id"] = "1"
	pb := processToPB(t, q, variables, false)
	require.Equal(t, `attribute: "_root_"
children: <
  attribute: "me"
  properties: <
    prop: "name"
    value: <
      str_val: "Michonne"
    >
  >
  properties: <
    prop: "gender"
    value: <
      default_val: "female"
    >
  >
  children: <
    attribute: "friend"
    properties: <
      prop: "name"
      value: <
        str_val: "Rick Grimes"
      >
    >
  >
>
`, proto.MarshalTextString(pb[0]))
}

func TestDebugUid(t *testing.T) {
	populateGraph(t)
	query := `
		{
			me(id: 0x01) {
				name
				friend {
				  friend
				}
			}
		}`
	res, err := gql.Parse(gql.Request{Str: query})
	require.NoError(t, err)

	var l Latency
	ctx := context.Background()
	ctx = context.WithValue(ctx, "debug", "true")
	sgl, err := ProcessQuery(ctx, res, &l)
	require.NoError(t, err)
	var buf bytes.Buffer
	err = ToJson(&l, sgl, &buf, nil, false)
	require.NoError(t, err)
	var mp map[string]interface{}
	require.NoError(t, json.Unmarshal([]byte(buf.Bytes()), &mp))
	resp := mp["me"]
	body, err := json.Marshal(resp)
	require.NoError(t, err)
	require.Equal(t, `[{"_uid_":"0x1","friend":[{"_uid_":"0x17","friend":[{"_uid_":"0x1"}]},{"_uid_":"0x18"},{"_uid_":"0x19","friend":[{"_uid_":"0x18"}]},{"_uid_":"0x1f","friend":[{"_uid_":"0x18"}]},{"_uid_":"0x65"}],"name":"Michonne"}]`, string(body))
}

func TestUidAlias(t *testing.T) {
	populateGraph(t)
	query := `
		{
			me(id: 0x1) {
				id: _uid_
				alive
				friend {
					uid: _uid_
					name
				}
			}
		}
	`
	js := processToFastJSON(t, query)
	require.JSONEq(t,
		`{"me":[{"alive":true,"friend":[{"name":"Rick Grimes","uid":"0x17"},{"name":"Glenn Rhee","uid":"0x18"},{"name":"Daryl Dixon","uid":"0x19"},{"name":"Andrea","uid":"0x1f"},{"uid":"0x65"}],"id":"0x1"}]}`,
		js)
}

func TestUidAliasProto(t *testing.T) {
	populateGraph(t)
	query := `
		{
			me(id: 0x1) {
				id: _uid_
				alive
				friend {
					uid: _uid_
					name
				}
			}
		}
	`
	pb := processToPB(t, query, nil, false)
	require.Equal(t, `attribute: "_root_"
children: <
  attribute: "me"
  properties: <
    prop: "id"
    value: <
      uid_val: 1
    >
  >
  properties: <
    prop: "alive"
    value: <
      bool_val: true
    >
  >
  children: <
    attribute: "friend"
    properties: <
      prop: "uid"
      value: <
        uid_val: 23
      >
    >
    properties: <
      prop: "name"
      value: <
        str_val: "Rick Grimes"
      >
    >
  >
  children: <
    attribute: "friend"
    properties: <
      prop: "uid"
      value: <
        uid_val: 24
      >
    >
    properties: <
      prop: "name"
      value: <
        str_val: "Glenn Rhee"
      >
    >
  >
  children: <
    attribute: "friend"
    properties: <
      prop: "uid"
      value: <
        uid_val: 25
      >
    >
    properties: <
      prop: "name"
      value: <
        str_val: "Daryl Dixon"
      >
    >
  >
  children: <
    attribute: "friend"
    properties: <
      prop: "uid"
      value: <
        uid_val: 31
      >
    >
    properties: <
      prop: "name"
      value: <
        str_val: "Andrea"
      >
    >
  >
  children: <
    attribute: "friend"
    properties: <
      prop: "uid"
      value: <
        uid_val: 101
      >
    >
  >
>
`, proto.MarshalTextString(pb[0]))
}

func TestCountAtRoot(t *testing.T) {
	populateGraph(t)
	posting.CommitLists(10, 1)
	time.Sleep(100 * time.Millisecond)
	query := `
                {
                        me(func: ge(count(friend), 0)) {
				count()
			}
                }
        `
	js := processToFastJSON(t, query)
	require.JSONEq(t, `{"me":[{"count": 4}]}`, js)
}

func TestCountAtRoot2(t *testing.T) {
	populateGraph(t)
	posting.CommitLists(10, 1)
	time.Sleep(100 * time.Millisecond)
	query := `
        {
                me(func: anyofterms(name, "Michonne Rick Andrea")) {
			count()
		}
        }
        `
	js := processToFastJSON(t, query)
	require.JSONEq(t, `{"me":[{"count": 4}]}`, js)
}

func TestCountAtRoot2PB(t *testing.T) {
	populateGraph(t)
	posting.CommitLists(10, 1)
	time.Sleep(100 * time.Millisecond)
	query := `
        {
                me(func: anyofterms(name, "Michonne Rick Andrea")) {
			name
			count()
		}
        }
        `
	pb := processToPB(t, query, nil, false)
	require.Equal(t, `attribute: "_root_"
children: <
  attribute: "me"
  properties: <
    prop: "count"
    value: <
      int_val: 4
    >
  >
>
children: <
  attribute: "me"
  properties: <
    prop: "name"
    value: <
      str_val: "Michonne"
    >
  >
>
children: <
  attribute: "me"
  properties: <
    prop: "name"
    value: <
      str_val: "Rick Grimes"
    >
  >
>
children: <
  attribute: "me"
  properties: <
    prop: "name"
    value: <
      str_val: "Andrea"
    >
  >
>
children: <
  attribute: "me"
  properties: <
    prop: "name"
    value: <
      str_val: "Andrea With no friends"
    >
  >
>
`, proto.MarshalTextString(pb[0]))
}

func TestCountAtRoot3(t *testing.T) {
	populateGraph(t)
	posting.CommitLists(10, 1)
	time.Sleep(100 * time.Millisecond)
	query := `
        {
		me(func:anyofterms(name, "Michonne Rick Daryl")) {
			name
			count()
			count(friend)
			friend {
				name
				count()
			}
		}
        }
        `
	js := processToFastJSON(t, query)
	require.JSONEq(t, `{"me":[{"count":3},{"count(friend)":5,"friend":[{"name":"Rick Grimes"},{"name":"Glenn Rhee"},{"name":"Daryl Dixon"},{"name":"Andrea"},{"count":5}],"name":"Michonne"},{"count(friend)":1,"friend":[{"name":"Michonne"},{"count":1}],"name":"Rick Grimes"},{"count(friend)":1,"friend":[{"name":"Glenn Rhee"},{"count":1}],"name":"Daryl Dixon"}]}`, js)
}

func TestCountAtRootWithAlias4(t *testing.T) {
	populateGraph(t)
	posting.CommitLists(10, 1)
	time.Sleep(100 * time.Millisecond)
	query := `
	{
                me(func:anyofterms(name, "Michonne Rick Daryl")) @filter(le(count(friend), 2)) {
			personCount: count()
		}
        }
        `
	js := processToFastJSON(t, query)
	require.JSONEq(t, `{"me": [{"personCount": 2}]}`, js)
}

func TestCountAtRoot5(t *testing.T) {
	populateGraph(t)
	query := `
	{
		me(id: 1) {
			f as friend {
				name
			}
		}
		MichonneFriends(id: var(f)) {
			count()
		}
	}


        `
	js := processToFastJSON(t, query)
	require.JSONEq(t, `{"MichonneFriends":[{"count":5}],"me":[{"friend":[{"name":"Rick Grimes"},{"name":"Glenn Rhee"},{"name":"Daryl Dixon"},{"name":"Andrea"}]}]}`, js)
}

func TestHasFuncAtRoot(t *testing.T) {
	populateGraph(t)
	posting.CommitLists(10, 1)
	time.Sleep(100 * time.Millisecond)
	query := `
	{
		me(func: has(friend)) {
			name
			friend {
				count()
			}
		}
	}
	`

	js := processToFastJSON(t, query)
	require.JSONEq(t, `{"me":[{"friend":[{"count":5}],"name":"Michonne"},{"friend":[{"count":1}],"name":"Rick Grimes"},{"friend":[{"count":1}],"name":"Daryl Dixon"},{"friend":[{"count":1}],"name":"Andrea"}]}`, string(js))
}

func TestHasFuncAtRootFilter(t *testing.T) {
	populateGraph(t)
	query := `
	{
		me(func: anyofterms(name, "Michonne Rick Daryl")) @filter(has(friend)) {
			name
			friend {
				count()
			}
		}
	}
	`

	js := processToFastJSON(t, query)
	require.JSONEq(t, `{"me":[{"friend":[{"count":5}],"name":"Michonne"},{"friend":[{"count":1}],"name":"Rick Grimes"},{"friend":[{"count":1}],"name":"Daryl Dixon"}]}`, string(js))
}

func TestHasFuncAtChild1(t *testing.T) {
	populateGraph(t)
	posting.CommitLists(10, 1)
	time.Sleep(100 * time.Millisecond)
	query := `
	{
		me(func: has(school)) {
			name
			friend @filter(has(scooter)) {
				name
			}
		}
	}
	`

	js := processToFastJSON(t, query)
	require.JSONEq(t, `{"me":[{"name":"Michonne"},{"name":"Rick Grimes"},{"name":"Glenn Rhee"},{"name":"Daryl Dixon"},{"name":"Andrea"}]}`, string(js))
}

func TestHasFuncAtChild2(t *testing.T) {
	populateGraph(t)
	posting.CommitLists(10, 1)
	time.Sleep(100 * time.Millisecond)
	query := `
	{
		me(func: has(school)) {
			name
			friend @filter(has(alias)) {
				name
				alias
			}
		}
	}
	`

	js := processToFastJSON(t, query)
	require.JSONEq(t, `{"me":[{"friend":[{"alias":"Zambo Alice","name":"Rick Grimes"},{"alias":"John Alice","name":"Glenn Rhee"},{"alias":"Bob Joe","name":"Daryl Dixon"},{"alias":"Allan Matt","name":"Andrea"},{"alias":"John Oliver"}],"name":"Michonne"},{"name":"Rick Grimes"},{"name":"Glenn Rhee"},{"friend":[{"alias":"John Alice","name":"Glenn Rhee"}],"name":"Daryl Dixon"},{"friend":[{"alias":"John Alice","name":"Glenn Rhee"}],"name":"Andrea"}]}`, string(js))
}

func TestHasFuncAtRoot2(t *testing.T) {
	populateGraph(t)
	posting.CommitLists(10, 1)
	time.Sleep(100 * time.Millisecond)
	query := `
	{
		me(func: has(name@en)) {
			name@en
		}
	}
	`

	js := processToFastJSON(t, query)
	require.JSONEq(t, `{"me":[{"name@en":"Test facet"},{"name@en":"European badger"},{"name@en":"Honey badger"},{"name@en":"Honey bee"},{"name@en":"Artem Tkachenko"}]}`, string(js))
}

func getSubGraphs(t *testing.T, query string) (subGraphs []*SubGraph) {
	res, err := gql.Parse(gql.Request{Str: query})
	require.NoError(t, err)

	ctx := context.Background()
	for _, block := range res.Query {
		subGraph, err := ToSubGraph(ctx, block)
		require.NoError(t, err)
		require.NotNil(t, subGraph)

		subGraphs = append(subGraphs, subGraph)
	}

	return subGraphs
}

// simplest case
func TestGetAllPredicatesSimple(t *testing.T) {
	query := `
	{
		me(id: 0x1) {
			name
		}
	}
	`

	subGraphs := getSubGraphs(t, query)

	predicates := GetAllPredicates(subGraphs)
	require.NotNil(t, predicates)
	require.Equal(t, 1, len(predicates))
	require.Equal(t, "name", predicates[0])
}

// recursive SubGraph traversal; predicates should be unique
func TestGetAllPredicatesUnique(t *testing.T) {
	query := `
	{
		me(id: 0x1) {
			name
			friend {
				name
				age
			}
		}
	}
	`

	subGraphs := getSubGraphs(t, query)

	predicates := GetAllPredicates(subGraphs)
	require.NotNil(t, predicates)
	require.Equal(t, 3, len(predicates))
	require.Contains(t, predicates, "name")
	require.Contains(t, predicates, "friend")
	require.Contains(t, predicates, "age")
}

// gather predicates from functions and filters
func TestGetAllPredicatesFunctions(t *testing.T) {
	query := `
	{
		me(func:anyofterms(name, "Alice")) @filter(le(age, 30)) {
			alias
			friend @filter(eq(school, 5000)) {
				alias
				follow
			}
		}
	}
	`

	subGraphs := getSubGraphs(t, query)

	predicates := GetAllPredicates(subGraphs)
	require.NotNil(t, predicates)
	require.Equal(t, 6, len(predicates))
	require.Contains(t, predicates, "name")
	require.Contains(t, predicates, "age")
	require.Contains(t, predicates, "alias")
	require.Contains(t, predicates, "friend")
	require.Contains(t, predicates, "school")
	require.Contains(t, predicates, "follow")
}

// gather predicates from order
func TestGetAllPredicatesOrdering(t *testing.T) {
	query := `
	{
		me(func:anyofterms(name, "Alice"), orderasc: age) {
			name
			friend(orderdesc: alias) {
				name
			}
		}
	}
	`

	subGraphs := getSubGraphs(t, query)

	predicates := GetAllPredicates(subGraphs)
	require.NotNil(t, predicates)
	require.Equal(t, 4, len(predicates))
	require.Contains(t, predicates, "name")
	require.Contains(t, predicates, "age")
	require.Contains(t, predicates, "friend")
	require.Contains(t, predicates, "alias")
}

// gather predicates from multiple query blocks (and var)
func TestGetAllPredicatesVars(t *testing.T) {
	query := `
	{
		IDS as var(func:anyofterms(name, "Alice"), orderasc: age) {}

		me(id: var(IDS)) {
			alias
		}
	}
	`

	subGraphs := getSubGraphs(t, query)

	predicates := GetAllPredicates(subGraphs)
	require.NotNil(t, predicates)
	require.Equal(t, 3, len(predicates))
	require.Contains(t, predicates, "name")
	require.Contains(t, predicates, "age")
	require.Contains(t, predicates, "alias")
}

// gather predicates from groupby
func TestGetAllPredicatesGroupby(t *testing.T) {
	query := `
	{
		me(id: 1) {
			friend @groupby(age) {
				count(_uid_)
			}
			name
		}
	}
	`

	subGraphs := getSubGraphs(t, query)

	predicates := GetAllPredicates(subGraphs)
	require.NotNil(t, predicates)
	require.Equal(t, 4, len(predicates))
	require.Contains(t, predicates, "_uid_")
	require.Contains(t, predicates, "name")
	require.Contains(t, predicates, "age")
	require.Contains(t, predicates, "friend")
}

func TestMathVarCrash(t *testing.T) {
	populateGraph(t)
	query := `
		{
			f(func: anyofterms(name, "Rick Michonne Andrea")) {
				age as age
				a as math(age *2)
				var(a)
			}
		}
	`
	res, err := gql.Parse(gql.Request{Str: query})
	require.NoError(t, err)

	var l Latency
	ctx := context.Background()
	_, err = ProcessQuery(ctx, res, &l)
	require.Error(t, err)
}

func TestMathVarAlias(t *testing.T) {
	populateGraph(t)
	query := `
		{
			f(func: anyofterms(name, "Rick Michonne Andrea")) {
				ageVar as age
				a: math(ageVar *2)
			}
		}
	`
	js := processToFastJSON(t, query)
	require.JSONEq(t, `{"f":[{"a":76.000000,"age":38},{"a":30.000000,"age":15},{"a":38.000000,"age":19}]}`, string(js))
}

func TestMathVarAlias2(t *testing.T) {
	populateGraph(t)
	query := `
		{
			f as me(func: anyofterms(name, "Rick Michonne Andrea")) {
				ageVar as age
				doubleAge: a as math(ageVar *2)
			}

			me2(id: var(f)) {
				var(a)
			}
		}
	`
	js := processToFastJSON(t, query)
	require.JSONEq(t, `{"me":[{"age":38,"doubleAge":76.000000},{"age":15,"doubleAge":30.000000},{"age":19,"doubleAge":38.000000}],"me2":[{"var(a)":76.000000},{"var(a)":30.000000},{"var(a)":38.000000}]}`, string(js))
}

func TestMathVar3(t *testing.T) {
	populateGraph(t)
	query := `
		{
			f as me(func: anyofterms(name, "Rick Michonne Andrea")) {
				ageVar as age
				a as math(ageVar *2)
			}

			me2(id: var(f)) {
				var(a)
			}
		}
	`
	js := processToFastJSON(t, query)
	require.JSONEq(t, `{"me":[{"age":38,"var(a)":76.000000},{"age":15,"var(a)":30.000000},{"age":19,"var(a)":38.000000}],"me2":[{"var(a)":76.000000},{"var(a)":30.000000},{"var(a)":38.000000}]}`, string(js))
}

func TestMultipleEquality(t *testing.T) {
	populateGraph(t)
	posting.CommitLists(10, 1)
	time.Sleep(100 * time.Millisecond)
	query := `
	{
		me(func: eq(name, ["Rick Grimes"])) {
			name
			friend {
				name
			}
		}
	}


        `
	js := processToFastJSON(t, query)
	require.JSONEq(t, `{"me":[{"friend":[{"name":"Michonne"}],"name":"Rick Grimes"}]}`, js)
}

func TestMultipleEquality2(t *testing.T) {
	populateGraph(t)
	posting.CommitLists(10, 1)
	time.Sleep(100 * time.Millisecond)
	query := `
	{
		me(func: eq(name, ["Badger", "Bobby", "Matt"])) {
			name
			friend {
				name
			}
		}
	}

        `
	js := processToFastJSON(t, query)
	require.JSONEq(t, `{"me":[{"name":"Matt"},{"name":"Badger"}]}`, js)
}

func TestMultipleEquality3(t *testing.T) {
	populateGraph(t)
	posting.CommitLists(10, 1)
	time.Sleep(100 * time.Millisecond)
	query := `
	{
		me(func: eq(dob, ["1910-01-01", "1909-05-05"])) {
			name
			friend {
				name
			}
		}
	}

        `
	js := processToFastJSON(t, query)
	require.JSONEq(t, `{"me":[{"friend":[{"name":"Rick Grimes"},{"name":"Glenn Rhee"},{"name":"Daryl Dixon"},{"name":"Andrea"}],"name":"Michonne"},{"name":"Glenn Rhee"}]}`, js)
}

func TestMultipleEquality4(t *testing.T) {
	populateGraph(t)
	posting.CommitLists(10, 1)
	time.Sleep(100 * time.Millisecond)
	query := `
	{
		me(func: eq(dob, ["1910-01-01", "1909-05-05"])) {
			name
			friend @filter(eq(name, ["Rick Grimes", "Andrea"])) {
				name
			}
		}
	}

        `
	js := processToFastJSON(t, query)
	require.JSONEq(t, `{"me":[{"friend":[{"name":"Rick Grimes"},{"name":"Andrea"}],"name":"Michonne"},{"name":"Glenn Rhee"}]}`, js)
}

func TestMultipleGtError(t *testing.T) {
	populateGraph(t)
	query := `
	{
		me(func: gt(name, ["Badger", "Bobby"])) {
			name
			friend {
				name
			}
		}
	}

  `
	res, err := gql.Parse(gql.Request{Str: query})
	require.NoError(t, err)

	var l Latency
	ctx := context.Background()
	_, err = ProcessQuery(ctx, res, &l)
	require.Error(t, err)
}

func TestMultipleEqQuote(t *testing.T) {
	populateGraph(t)
	query := `
	{
		me(func: eq(name, ["Alice\"", "Michonne"])) {
			name
			friend {
				name
			}
		}
	}
`
	js := processToFastJSON(t, query)
	require.JSONEq(t, `{"me":[{"friend":[{"name":"Rick Grimes"},{"name":"Glenn Rhee"},{"name":"Daryl Dixon"},{"name":"Andrea"}],"name":"Michonne"},{"name":"Alice\""}]}`, js)
}

func TestMultipleEqInt(t *testing.T) {
	populateGraph(t)
	query := `
	{
		me(func: eq(age, [15, 17, 38])) {
			name
			friend {
				name
			}
		}
	}
`
	js := processToFastJSON(t, query)
	require.JSONEq(t, `{"me":[{"friend":[{"name":"Rick Grimes"},{"name":"Glenn Rhee"},{"name":"Daryl Dixon"},{"name":"Andrea"}],"name":"Michonne"},{"friend":[{"name":"Michonne"}],"name":"Rick Grimes"},{"name":"Glenn Rhee"},{"friend":[{"name":"Glenn Rhee"}],"name":"Daryl Dixon"}]}`, js)
}<|MERGE_RESOLUTION|>--- conflicted
+++ resolved
@@ -6294,27 +6294,10 @@
 }
 
 const schemaStr = `
-<<<<<<< HEAD
-name:string @index(term, exact, trigram ) .
-alias:string @index(exact, term, fulltext) .
-dob:dateTime @index .
-film.film.initial_release_date:dateTime @index .
-loc:geo @index .
-genre:uid @reverse .
-survival_rate : float .
-alive         : bool @index .
-age           : int @index .
-shadow_deep   : int .
-friend:uid @reverse .
-geometry:geo @index .
-value:string @index(trigram) .
-full_name:string @index(hash) .
-noindex_name: string .
-=======
 name                           : string @index(term, exact, trigram) .
 alias                          : string @index(exact, term, fulltext) .
-dob                            : date @index .
-film.film.initial_release_date : date @index .
+dob                            : dateTime @index .
+film.film.initial_release_date : dateTime @index .
 loc                            : geo @index .
 genre                          : uid @reverse .
 survival_rate                  : float .
@@ -6326,7 +6309,6 @@
 value                          : string @index(trigram) .
 full_name                      : string @index(hash) .
 noindex_name                   : string .
->>>>>>> e7d5de29
 `
 
 func TestMain(m *testing.M) {
